// dump1090, a Mode S messages decoder for RTLSDR devices.
//
// Copyright (C) 2012 by Salvatore Sanfilippo <antirez@gmail.com>
//
// All rights reserved.
//
// Redistribution and use in source and binary forms, with or without
// modification, are permitted provided that the following conditions are
// met:
//
//  *  Redistributions of source code must retain the above copyright
//     notice, this list of conditions and the following disclaimer.
//
//  *  Redistributions in binary form must reproduce the above copyright
//     notice, this list of conditions and the following disclaimer in the
//     documentation and/or other materials provided with the distribution.
//
// THIS SOFTWARE IS PROVIDED BY THE COPYRIGHT HOLDERS AND CONTRIBUTORS
// "AS IS" AND ANY EXPRESS OR IMPLIED WARRANTIES, INCLUDING, BUT NOT
// LIMITED TO, THE IMPLIED WARRANTIES OF MERCHANTABILITY AND FITNESS FOR
// A PARTICULAR PURPOSE ARE DISCLAIMED. IN NO EVENT SHALL THE COPYRIGHT
// HOLDER OR CONTRIBUTORS BE LIABLE FOR ANY DIRECT, INDIRECT, INCIDENTAL,
// SPECIAL, EXEMPLARY, OR CONSEQUENTIAL DAMAGES (INCLUDING, BUT NOT
// LIMITED TO, PROCUREMENT OF SUBSTITUTE GOODS OR SERVICES; LOSS OF USE,
// DATA, OR PROFITS; OR BUSINESS INTERRUPTION) HOWEVER CAUSED AND ON ANY
// THEORY OF LIABILITY, WHETHER IN CONTRACT, STRICT LIABILITY, OR TORT
// (INCLUDING NEGLIGENCE OR OTHERWISE) ARISING IN ANY WAY OUT OF THE USE
// OF THIS SOFTWARE, EVEN IF ADVISED OF THE POSSIBILITY OF SUCH DAMAGE.
//

#include "dump1090.h"
//
// ===================== Mode S detection and decoding  ===================
//
// Parity table for MODE S Messages.
// The table contains 112 elements, every element corresponds to a bit set
// in the message, starting from the first bit of actual data after the
// preamble.
//
// For messages of 112 bit, the whole table is used.
// For messages of 56 bits only the last 56 elements are used.
//
// The algorithm is as simple as xoring all the elements in this table
// for which the corresponding bit on the message is set to 1.
//
// The latest 24 elements in this table are set to 0 as the checksum at the
// end of the message should not affect the computation.
//
// Note: this function can be used with DF11 and DF17, other modes have
// the CRC xored with the sender address as they are reply to interrogations,
// but a casual listener can't split the address from the checksum.
//
uint32_t modes_checksum_table[112] = {
0x3935ea, 0x1c9af5, 0xf1b77e, 0x78dbbf, 0xc397db, 0x9e31e9, 0xb0e2f0, 0x587178,
0x2c38bc, 0x161c5e, 0x0b0e2f, 0xfa7d13, 0x82c48d, 0xbe9842, 0x5f4c21, 0xd05c14,
0x682e0a, 0x341705, 0xe5f186, 0x72f8c3, 0xc68665, 0x9cb936, 0x4e5c9b, 0xd8d449,
0x939020, 0x49c810, 0x24e408, 0x127204, 0x093902, 0x049c81, 0xfdb444, 0x7eda22,
0x3f6d11, 0xe04c8c, 0x702646, 0x381323, 0xe3f395, 0x8e03ce, 0x4701e7, 0xdc7af7,
0x91c77f, 0xb719bb, 0xa476d9, 0xadc168, 0x56e0b4, 0x2b705a, 0x15b82d, 0xf52612,
0x7a9309, 0xc2b380, 0x6159c0, 0x30ace0, 0x185670, 0x0c2b38, 0x06159c, 0x030ace,
0x018567, 0xff38b7, 0x80665f, 0xbfc92b, 0xa01e91, 0xaff54c, 0x57faa6, 0x2bfd53,
0xea04ad, 0x8af852, 0x457c29, 0xdd4410, 0x6ea208, 0x375104, 0x1ba882, 0x0dd441,
0xf91024, 0x7c8812, 0x3e4409, 0xe0d800, 0x706c00, 0x383600, 0x1c1b00, 0x0e0d80,
0x0706c0, 0x038360, 0x01c1b0, 0x00e0d8, 0x00706c, 0x003836, 0x001c1b, 0xfff409,
0x000000, 0x000000, 0x000000, 0x000000, 0x000000, 0x000000, 0x000000, 0x000000,
0x000000, 0x000000, 0x000000, 0x000000, 0x000000, 0x000000, 0x000000, 0x000000,
0x000000, 0x000000, 0x000000, 0x000000, 0x000000, 0x000000, 0x000000, 0x000000
};

uint32_t modesChecksum(unsigned char *msg, int bits) {
    uint32_t   crc = 0;
    uint32_t   rem = 0;
    int        offset = (bits == 112) ? 0 : (112-56);
    uint8_t    theByte = *msg;
    uint32_t * pCRCTable = &modes_checksum_table[offset];
    int j;

    // We don't really need to include the checksum itself
    bits -= 24;
    for(j = 0; j < bits; j++) {
        if ((j & 7) == 0)
            theByte = *msg++;

        // If bit is set, xor with corresponding table entry.
        if (theByte & 0x80) {crc ^= *pCRCTable;} 
        pCRCTable++;
        theByte = theByte << 1; 
    }

    rem = (msg[0] << 16) | (msg[1] << 8) | msg[2]; // message checksum
    return ((crc ^ rem) & 0x00FFFFFF); // 24 bit checksum syndrome.
}
//
//=========================================================================
//
// Given the Downlink Format (DF) of the message, return the message length in bits.
//
// All known DF's 16 or greater are long. All known DF's 15 or less are short. 
// There are lots of unused codes in both category, so we can assume ICAO will stick to 
// these rules, meaning that the most significant bit of the DF indicates the length.
//
int modesMessageLenByType(int type) {
    return (type & 0x10) ? MODES_LONG_MSG_BITS : MODES_SHORT_MSG_BITS ;
}
//
//=========================================================================
//
// Try to fix single bit errors using the checksum. On success modifies
// the original buffer with the fixed version, and returns the position
// of the error bit. Otherwise if fixing failed -1 is returned.
/*
int fixSingleBitErrors(unsigned char *msg, int bits) {
    int j;
    unsigned char aux[MODES_LONG_MSG_BYTES];

    memcpy(aux, msg, bits/8);

    // Do not attempt to error correct Bits 0-4. These contain the DF, and must
    // be correct because we can only error correct DF17
    for (j = 5; j < bits; j++) {
        int byte    = j/8;
        int bitmask = 1 << (7 - (j & 7));

        aux[byte] ^= bitmask; // Flip j-th bit

        if (0 == modesChecksum(aux, bits)) {
            // The error is fixed. Overwrite the original buffer with the 
            // corrected sequence, and returns the error bit position
            msg[byte] = aux[byte];
            return (j);
        }

        aux[byte] ^= bitmask; // Flip j-th bit back again
    }
    return (-1);
}
*/
//=========================================================================
//
// Similar to fixSingleBitErrors() but try every possible two bit combination.
// This is very slow and should be tried only against DF17 messages that
// don't pass the checksum, and only in Aggressive Mode.
/*
int fixTwoBitsErrors(unsigned char *msg, int bits) {
    int j, i;
    unsigned char aux[MODES_LONG_MSG_BYTES];

    memcpy(aux, msg, bits/8);

    // Do not attempt to error correct Bits 0-4. These contain the DF, and must
    // be correct because we can only error correct DF17
    for (j = 5; j < bits; j++) {
        int byte1    = j/8;
        int bitmask1 = 1 << (7 - (j & 7));
        aux[byte1] ^= bitmask1; // Flip j-th bit

        // Don't check the same pairs multiple times, so i starts from j+1
        for (i = j+1; i < bits; i++) {
            int byte2    = i/8;
            int bitmask2 = 1 << (7 - (i & 7));

            aux[byte2] ^= bitmask2; // Flip i-th bit

            if (0 == modesChecksum(aux, bits)) {
                // The error is fixed. Overwrite the original buffer with
                // the corrected sequence, and returns the error bit position
                msg[byte1] = aux[byte1];
                msg[byte2] = aux[byte2];

                // We return the two bits as a 16 bit integer by shifting
                // 'i' on the left. This is possible since 'i' will always
                // be non-zero because i starts from j+1
                return (j | (i << 8));

            aux[byte2] ^= bitmask2; // Flip i-th bit back
            }

        aux[byte1] ^= bitmask1; // Flip j-th bit back
        }
    }
    return (-1);
}
*/
//
//=========================================================================
//
// Code for introducing a less CPU-intensive method of correcting
// single bit errors.
//
// Makes use of the fact that the crc checksum is linear with respect to
// the bitwise xor operation, i.e.
//      crc(m^e) = (crc(m)^crc(e)
// where m and e are the message resp. error bit vectors.
//
// Call crc(e) the syndrome.
//
// The code below works by precomputing a table of (crc(e), e) for all
// possible error vectors e (here only single bit and double bit errors),
// search for the syndrome in the table, and correct the then known error.
// The error vector e is represented by one or two bit positions that are
// changed. If a second bit position is not used, it is -1.
//
// Run-time is binary search in a sorted table, plus some constant overhead,
// instead of running through all possible bit positions (resp. pairs of
// bit positions).
//
struct errorinfo {
    uint32_t syndrome;                 // CRC syndrome
    int      bits;                     // Number of bit positions to fix
    int      pos[MODES_MAX_BITERRORS]; // Bit positions corrected by this syndrome
};

#define NERRORINFO \
        (MODES_LONG_MSG_BITS+MODES_LONG_MSG_BITS*(MODES_LONG_MSG_BITS-1)/2)
struct errorinfo bitErrorTable[NERRORINFO];

// Compare function as needed for stdlib's qsort and bsearch functions
int cmpErrorInfo(const void *p0, const void *p1) {
    struct errorinfo *e0 = (struct errorinfo*)p0;
    struct errorinfo *e1 = (struct errorinfo*)p1;
    if (e0->syndrome == e1->syndrome) {
        return 0;
    } else if (e0->syndrome < e1->syndrome) {
        return -1;
    } else {
        return 1;
    }
}
//
//=========================================================================
//
// Compute the table of all syndromes for 1-bit and 2-bit error vectors
void modesInitErrorInfo() {
    unsigned char msg[MODES_LONG_MSG_BYTES];
    int i, j, n;
    uint32_t crc;
    n = 0;
    memset(bitErrorTable, 0, sizeof(bitErrorTable));
    memset(msg, 0, MODES_LONG_MSG_BYTES);
    // Add all possible single and double bit errors
    // don't include errors in first 5 bits (DF type)
    for (i = 5;  i < MODES_LONG_MSG_BITS;  i++) {
        int bytepos0 = (i >> 3);
        int mask0 = 1 << (7 - (i & 7));
        msg[bytepos0] ^= mask0;          // create error0
        crc = modesChecksum(msg, MODES_LONG_MSG_BITS);
        bitErrorTable[n].syndrome = crc;      // single bit error case
        bitErrorTable[n].bits = 1;
        bitErrorTable[n].pos[0] = i;
        bitErrorTable[n].pos[1] = -1;
        n += 1;

        if (Modes.nfix_crc > 1) {
            for (j = i+1;  j < MODES_LONG_MSG_BITS;  j++) {
                int bytepos1 = (j >> 3);
                int mask1 = 1 << (7 - (j & 7));
                msg[bytepos1] ^= mask1;  // create error1
                crc = modesChecksum(msg, MODES_LONG_MSG_BITS);
                if (n >= NERRORINFO) {
                    //fprintf(stderr, "Internal error, too many entries, fix NERRORINFO\n");
                    break;
                }
                bitErrorTable[n].syndrome = crc; // two bit error case
                bitErrorTable[n].bits = 2;
                bitErrorTable[n].pos[0] = i;
                bitErrorTable[n].pos[1] = j;
                n += 1;
                msg[bytepos1] ^= mask1;  // revert error1
            }
        }
        msg[bytepos0] ^= mask0;          // revert error0
    }
    qsort(bitErrorTable, NERRORINFO, sizeof(struct errorinfo), cmpErrorInfo);

    // Test code: report if any syndrome appears at least twice. In this
    // case the correction cannot be done without ambiguity.
    // Tried it, does not happen for 1- and 2-bit errors. 
    /*
    for (i = 1;  i < NERRORINFO;  i++) {
        if (bitErrorTable[i-1].syndrome == bitErrorTable[i].syndrome) {
            fprintf(stderr, "modesInitErrorInfo: Collision for syndrome %06x\n",
                            (int)bitErrorTable[i].syndrome);
        }
    }

    for (i = 0;  i < NERRORINFO;  i++) {
        printf("syndrome %06x    bit0 %3d    bit1 %3d\n",
               bitErrorTable[i].syndrome,
               bitErrorTable[i].pos0, bitErrorTable[i].pos1);
    }
    */
}
//
//=========================================================================
//
// Search for syndrome in table and if an entry is found, flip the necessary
// bits. Make sure the indices fit into the array
// Additional parameter: fix only less than maxcorrected bits, and record
// fixed bit positions in corrected[]. This array can be NULL, otherwise
// must be of length at least maxcorrected.
// Return number of fixed bits.
//
int fixBitErrors(unsigned char *msg, int bits, int maxfix, char *fixedbits) {
    struct errorinfo *pei;
    struct errorinfo ei;
    int bitpos, offset, res, i;
    memset(&ei, 0, sizeof(struct errorinfo));
    ei.syndrome = modesChecksum(msg, bits);
    pei = bsearch(&ei, bitErrorTable, NERRORINFO,
                  sizeof(struct errorinfo), cmpErrorInfo);
    if (pei == NULL) {
        return 0; // No syndrome found
    }

    // Check if the syndrome fixes more bits than we allow
    if (maxfix < pei->bits) {
        return 0;
    }

    // Check that all bit positions lie inside the message length
    offset = MODES_LONG_MSG_BITS-bits;
    for (i = 0;  i < pei->bits;  i++) {
	    bitpos = pei->pos[i] - offset;
	    if ((bitpos < 0) || (bitpos >= bits)) {
		    return 0;
	    }
    }

    // Fix the bits
    for (i = res = 0;  i < pei->bits;  i++) {
	    bitpos = pei->pos[i] - offset;
	    msg[bitpos >> 3] ^= (1 << (7 - (bitpos & 7)));
	    if (fixedbits) {
		    fixedbits[res++] = bitpos;
	    }
    }
    return res;
}
//
// ============================== Debugging =================================
//
// Helper function for dumpMagnitudeVector().
// It prints a single bar used to display raw signals.
//
// Since every magnitude sample is between 0-255, the function uses
// up to 63 characters for every bar. Every character represents
// a length of 4, 3, 2, 1, specifically:
//
// "O" is 4
// "o" is 3
// "-" is 2
// "." is 1
//
void dumpMagnitudeBar(int index, int magnitude) {
    char *set = " .-o";
    char buf[256];
    int div = magnitude / 256 / 4;
    int rem = magnitude / 256 % 4;

    memset(buf,'O',div);
    buf[div] = set[rem];
    buf[div+1] = '\0';

    if (index >= 0)
        printf("[%.3d] |%-66s 0x%04X\n", index, buf, magnitude);
    else
        printf("[%.2d] |%-66s 0x%04X\n", index, buf, magnitude);
}
//
//=========================================================================
//
// Display an ASCII-art alike graphical representation of the undecoded
// message as a magnitude signal.
//
// The message starts at the specified offset in the "m" buffer.
// The function will display enough data to cover a short 56 bit message.
//
// If possible a few samples before the start of the messsage are included
// for context.
//
void dumpMagnitudeVector(uint16_t *m, uint32_t offset) {
    uint32_t padding = 5; // Show a few samples before the actual start.
    uint32_t start = (offset < padding) ? 0 : offset-padding;
    uint32_t end = offset + (MODES_PREAMBLE_SAMPLES)+(MODES_SHORT_MSG_SAMPLES) - 1;
    uint32_t j;

    for (j = start; j <= end; j++) {
        dumpMagnitudeBar(j-offset, m[j]);
    }
}
//
//=========================================================================
//
// Produce a raw representation of the message as a Javascript file
// loadable by debug.html.
//
void dumpRawMessageJS(char *descr, unsigned char *msg,
                      uint16_t *m, uint32_t offset, int fixable, char *bitpos)
{
    int padding = 5; // Show a few samples before the actual start.
    int start = offset - padding;
    int end = offset + (MODES_PREAMBLE_SAMPLES)+(MODES_LONG_MSG_SAMPLES) - 1;
    FILE *fp;
    int j;

    MODES_NOTUSED(fixable);
    if ((fp = fopen("frames.js","a")) == NULL) {
        fprintf(stderr, "Error opening frames.js: %s\n", strerror(errno));
        exit(1);
    }

    fprintf(fp,"frames.push({\"descr\": \"%s\", \"mag\": [", descr);
    for (j = start; j <= end; j++) {
        fprintf(fp,"%d", j < 0 ? 0 : m[j]);
        if (j != end) fprintf(fp,",");
    }
    fprintf(fp,"], \"fix1\": %d, \"fix2\": %d, \"bits\": %d, \"hex\": \"",
	    bitpos[0], bitpos[1] , modesMessageLenByType(msg[0]>>3));
    for (j = 0; j < MODES_LONG_MSG_BYTES; j++)
        fprintf(fp,"\\x%02x",msg[j]);
    fprintf(fp,"\"});\n");
    fclose(fp);
}
//
//=========================================================================
//
// This is a wrapper for dumpMagnitudeVector() that also show the message
// in hex format with an additional description.
//
// descr  is the additional message to show to describe the dump.
// msg    points to the decoded message
// m      is the original magnitude vector
// offset is the offset where the message starts
//
// The function also produces the Javascript file used by debug.html to
// display packets in a graphical format if the Javascript output was
// enabled.
//
void dumpRawMessage(char *descr, unsigned char *msg, uint16_t *m, uint32_t offset) {
    int  j;
    int  msgtype = msg[0] >> 3;
    int  fixable = 0;
    char bitpos[MODES_MAX_BITERRORS];

    for (j = 0;  j < MODES_MAX_BITERRORS;  j++) {
        bitpos[j] = -1;
    }
    if (msgtype == 17) {
        fixable = fixBitErrors(msg, MODES_LONG_MSG_BITS, MODES_MAX_BITERRORS, bitpos);
    }

    if (Modes.debug & MODES_DEBUG_JS) {
        dumpRawMessageJS(descr, msg, m, offset, fixable, bitpos);
        return;
    }

    printf("\n--- %s\n    ", descr);
    for (j = 0; j < MODES_LONG_MSG_BYTES; j++) {
        printf("%02x",msg[j]);
        if (j == MODES_SHORT_MSG_BYTES-1) printf(" ... ");
    }
    printf(" (DF %d, Fixable: %d)\n", msgtype, fixable);
    dumpMagnitudeVector(m,offset);
    printf("---\n\n");
}
//
//=========================================================================
//
// Code for testing the timing: run all possible 1- and 2-bit error 
// the test message by all 1-bit errors. Run the old code against
// all of them, and new the code.
//
// Example measurements:
// Timing old vs. new crc correction code:
//    Old code: 1-bit errors on 112 msgs: 3934 usecs
//    New code: 1-bit errors on 112 msgs: 104 usecs
//    Old code: 2-bit errors on 6216 msgs: 407743 usecs
//    New code: 2-bit errors on 6216 msgs: 5176 usecs
// indicating a 37-fold resp. 78-fold improvement in speed for 1-bit resp.
// 2-bit error.
/*
unsigned char tmsg0[MODES_LONG_MSG_BYTES] = {
        // Test data: first ADS-B message from testfiles/modes1.bin
        0x8f, 0x4d, 0x20, 0x23, 0x58, 0x7f, 0x34, 0x5e,
        0x35, 0x83, 0x7e, 0x22, 0x18, 0xb2
};
#define NTWOBITS (MODES_LONG_MSG_BITS*(MODES_LONG_MSG_BITS-1)/2)
unsigned char tmsg1[MODES_LONG_MSG_BITS][MODES_LONG_MSG_BYTES];
unsigned char tmsg2[NTWOBITS][MODES_LONG_MSG_BYTES];
// Init an array of cloned messages with all possible 1-bit errors present,
// applied to each message at the respective position
//
void inittmsg1() {
        int i, bytepos, mask;
        for (i = 0;  i < MODES_LONG_MSG_BITS;  i++) {
                bytepos = i >> 3;
                mask = 1 << (7 - (i & 7));
                memcpy(&tmsg1[i][0], tmsg0, MODES_LONG_MSG_BYTES);
                tmsg1[i][bytepos] ^= mask;
        }
}

// Run sanity check on all but first 5 messages / bits, as those bits
// are not corrected.
//
void checktmsg1(FILE *out) {
        int i, k;
        uint32_t crc;
        for (i = 5;  i < MODES_LONG_MSG_BITS;  i++) {
                crc = modesChecksum(&tmsg1[i][0], MODES_LONG_MSG_BITS);
                if (crc != 0) {
                        fprintf(out, "CRC not fixed for "
                                "positon %d\n", i);
                        fprintf(out, "  MSG ");
                        for (k = 0;  k < MODES_LONG_MSG_BYTES;  k++) {
                                fprintf(out, "%02x", tmsg1[i][k]);
                        }
                        fprintf(out, "\n");
                }
        }
}

void inittmsg2() {
        int i, j, n, bytepos0, bytepos1, mask0, mask1;
        n = 0;
        for (i = 0;  i < MODES_LONG_MSG_BITS;  i++) {
                bytepos0 = i >> 3;
                mask0 = 1 << (7 - (i & 7));
                for (j = i+1;  j < MODES_LONG_MSG_BITS;  j++) {
                        bytepos1 = j >> 3;
                        mask1 = 1 << (7 - (j & 7));
                        memcpy(&tmsg2[n][0], tmsg0, MODES_LONG_MSG_BYTES);
                        tmsg2[n][bytepos0] ^= mask0;
                        tmsg2[n][bytepos1] ^= mask1;
                        n += 1;
                }
        }
}

long difftvusec(struct timeval *t0, struct timeval *t1) {
        long res = 0;
        res = t1->tv_usec-t0->tv_usec;
        res += (t1->tv_sec-t0->tv_sec)*1000000L;
        return res;
}

// the actual test code
void testAndTimeBitCorrection() {
        struct timeval starttv, endtv;
        int i;
        // Run timing on 1-bit errors
        printf("Timing old vs. new crc correction code:\n");
        inittmsg1();
        gettimeofday(&starttv, NULL);
        for (i = 0;  i < MODES_LONG_MSG_BITS;  i++) {
            fixSingleBitErrors(&tmsg1[i][0], MODES_LONG_MSG_BITS);
        }
        gettimeofday(&endtv, NULL);
        printf("   Old code: 1-bit errors on %d msgs: %ld usecs\n",
               MODES_LONG_MSG_BITS, difftvusec(&starttv, &endtv));
        checktmsg1(stdout);
        // Re-init
        inittmsg1();
        gettimeofday(&starttv, NULL);
        for (i = 0;  i < MODES_LONG_MSG_BITS;  i++) {
            fixBitErrors(&tmsg1[i][0], MODES_LONG_MSG_BITS, MODES_MAX_BITERRORS, NULL);
        }
        gettimeofday(&endtv, NULL);
        printf("   New code: 1-bit errors on %d msgs: %ld usecs\n",
               MODES_LONG_MSG_BITS, difftvusec(&starttv, &endtv));
        checktmsg1(stdout);
        // Run timing on 2-bit errors
        inittmsg2();
        gettimeofday(&starttv, NULL);
        for (i = 0;  i < NTWOBITS;  i++) {
            fixSingleBitErrors(&tmsg2[i][0], MODES_LONG_MSG_BITS);
        }
        gettimeofday(&endtv, NULL);
        printf("   Old code: 2-bit errors on %d msgs: %ld usecs\n",
               NTWOBITS, difftvusec(&starttv, &endtv));
        // Re-init
        inittmsg2();
        gettimeofday(&starttv, NULL);
        for (i = 0;  i < NTWOBITS;  i++) {
            fixBitErrors(&tmsg2[i][0], MODES_LONG_MSG_BITS, MODES_MAX_BITERRORS, NULL);
        }
        gettimeofday(&endtv, NULL);
        printf("   New code: 2-bit errors on %d msgs: %ld usecs\n",
               NTWOBITS, difftvusec(&starttv, &endtv));
}
*/
//=========================================================================
//
// Hash the ICAO address to index our cache of MODES_ICAO_CACHE_LEN
// elements, that is assumed to be a power of two
//
uint32_t ICAOCacheHashAddress(uint32_t a) {
    // The following three rounds wil make sure that every bit affects
    // every output bit with ~ 50% of probability.
    a = ((a >> 16) ^ a) * 0x45d9f3b;
    a = ((a >> 16) ^ a) * 0x45d9f3b;
    a = ((a >> 16) ^ a);
    return a & (MODES_ICAO_CACHE_LEN-1);
}
//
//=========================================================================
//
// Add the specified entry to the cache of recently seen ICAO addresses.
// Note that we also add a timestamp so that we can make sure that the
// entry is only valid for MODES_ICAO_CACHE_TTL seconds.
//
void addRecentlySeenICAOAddr(uint32_t addr) {
    uint32_t h = ICAOCacheHashAddress(addr);
    Modes.icao_cache[h*2] = addr;
    Modes.icao_cache[h*2+1] = (uint32_t) time(NULL);
}
//
//=========================================================================
//
// Returns 1 if the specified ICAO address was seen in a DF format with
// proper checksum (not xored with address) no more than * MODES_ICAO_CACHE_TTL
// seconds ago. Otherwise returns 0.
//
int ICAOAddressWasRecentlySeen(uint32_t addr) {
    uint32_t h = ICAOCacheHashAddress(addr);
    uint32_t a = Modes.icao_cache[h*2];
    uint32_t t = Modes.icao_cache[h*2+1];
    uint64_t tn = time(NULL);

    return ( (a) && (a == addr) && ( (tn - t) <= MODES_ICAO_CACHE_TTL) );
}
//
//=========================================================================
//
// In the squawk (identity) field bits are interleaved as follows in
// (message bit 20 to bit 32):
//
// C1-A1-C2-A2-C4-A4-ZERO-B1-D1-B2-D2-B4-D4
//
// So every group of three bits A, B, C, D represent an integer from 0 to 7.
//
// The actual meaning is just 4 octal numbers, but we convert it into a hex 
// number tha happens to represent the four octal numbers.
//
// For more info: http://en.wikipedia.org/wiki/Gillham_code
//
int decodeID13Field(int ID13Field) {
    int hexGillham = 0;

    if (ID13Field & 0x1000) {hexGillham |= 0x0010;} // Bit 12 = C1
    if (ID13Field & 0x0800) {hexGillham |= 0x1000;} // Bit 11 = A1
    if (ID13Field & 0x0400) {hexGillham |= 0x0020;} // Bit 10 = C2
    if (ID13Field & 0x0200) {hexGillham |= 0x2000;} // Bit  9 = A2
    if (ID13Field & 0x0100) {hexGillham |= 0x0040;} // Bit  8 = C4
    if (ID13Field & 0x0080) {hexGillham |= 0x4000;} // Bit  7 = A4
  //if (ID13Field & 0x0040) {hexGillham |= 0x0800;} // Bit  6 = X  or M 
    if (ID13Field & 0x0020) {hexGillham |= 0x0100;} // Bit  5 = B1 
    if (ID13Field & 0x0010) {hexGillham |= 0x0001;} // Bit  4 = D1 or Q
    if (ID13Field & 0x0008) {hexGillham |= 0x0200;} // Bit  3 = B2
    if (ID13Field & 0x0004) {hexGillham |= 0x0002;} // Bit  2 = D2
    if (ID13Field & 0x0002) {hexGillham |= 0x0400;} // Bit  1 = B4
    if (ID13Field & 0x0001) {hexGillham |= 0x0004;} // Bit  0 = D4

    return (hexGillham);
    }
//
//=========================================================================
//
// Decode the 13 bit AC altitude field (in DF 20 and others).
// Returns the altitude, and set 'unit' to either MODES_UNIT_METERS or MDOES_UNIT_FEETS.
//
int decodeAC13Field(int AC13Field, int *unit) {
    int m_bit  = AC13Field & 0x0040; // set = meters, clear = feet
    int q_bit  = AC13Field & 0x0010; // set = 25 ft encoding, clear = Gillham Mode C encoding

    if (!m_bit) {
        *unit = MODES_UNIT_FEET;
        if (q_bit) {
            // N is the 11 bit integer resulting from the removal of bit Q and M
            int n = ((AC13Field & 0x1F80) >> 2) |
                    ((AC13Field & 0x0020) >> 1) |
                     (AC13Field & 0x000F);
            // The final altitude is resulting number multiplied by 25, minus 1000.
            return ((n * 25) - 1000);
        } else {
            // N is an 11 bit Gillham coded altitude
            int n = ModeAToModeC(decodeID13Field(AC13Field));
            if (n < -12) {n = 0;}

            return (100 * n);
        }
    } else {
        *unit = MODES_UNIT_METERS;
        // TODO: Implement altitude when meter unit is selected
    }
    return 0;
}
//
//=========================================================================
//
// Decode the 12 bit AC altitude field (in DF 17 and others).
//
int decodeAC12Field(int AC12Field, int *unit) {
    int q_bit  = AC12Field & 0x10; // Bit 48 = Q

    *unit = MODES_UNIT_FEET;
    if (q_bit) {
        /// N is the 11 bit integer resulting from the removal of bit Q at bit 4
        int n = ((AC12Field & 0x0FE0) >> 1) | 
                 (AC12Field & 0x000F);
        // The final altitude is the resulting number multiplied by 25, minus 1000.
        return ((n * 25) - 1000);
    } else {
        // Make N a 13 bit Gillham coded altitude by inserting M=0 at bit 6
        int n = ((AC12Field & 0x0FC0) << 1) | 
                 (AC12Field & 0x003F);
        n = ModeAToModeC(decodeID13Field(n));
        if (n < -12) {n = 0;}

        return (100 * n);
    }
}
//
//=========================================================================
//
// Decode the 7 bit ground movement field PWL exponential style scale
//
int decodeMovementField(int movement) {
    int gspeed;

    // Note : movement codes 0,125,126,127 are all invalid, but they are 
    //        trapped for before this function is called.

    if      (movement  > 123) gspeed = 199; // > 175kt
    else if (movement  > 108) gspeed = ((movement - 108)  * 5) + 100;
    else if (movement  >  93) gspeed = ((movement -  93)  * 2) +  70;
    else if (movement  >  38) gspeed = ((movement -  38)     ) +  15;
    else if (movement  >  12) gspeed = ((movement -  11) >> 1) +   2;
    else if (movement  >   8) gspeed = ((movement -   6) >> 2) +   1;
    else                      gspeed = 0;

    return (gspeed);
}
//
//=========================================================================
//
// Capability table
char *ca_str[8] = {
    /* 0 */ "Level 1 (Surveillance Only)",
    /* 1 */ "Level 2 (DF0,4,5,11)",
    /* 2 */ "Level 3 (DF0,4,5,11,20,21)",
    /* 3 */ "Level 4 (DF0,4,5,11,20,21,24)",
    /* 4 */ "Level 2+3+4 (DF0,4,5,11,20,21,24,code7 - is on ground)",
    /* 5 */ "Level 2+3+4 (DF0,4,5,11,20,21,24,code7 - is airborne)",
    /* 6 */ "Level 2+3+4 (DF0,4,5,11,20,21,24,code7)",
    /* 7 */ "Level 7 ???"
};

// DF 18 Control field table.
char *cf_str[8] = {
    /* 0 */ "ADS-B ES/NT device with ICAO 24-bit address",
    /* 1 */ "ADS-B ES/NT device with other address",
    /* 2 */ "Fine format TIS-B",
    /* 3 */ "Coarse format TIS-B",
    /* 4 */ "TIS-B management message",
    /* 5 */ "TIS-B relay of ADS-B message with other address",
    /* 6 */ "ADS-B rebroadcast using DF-17 message format",
    /* 7 */ "Reserved"
};

// Flight status table
char *fs_str[8] = {
    /* 0 */ "Normal, Airborne",
    /* 1 */ "Normal, On the ground",
    /* 2 */ "ALERT,  Airborne",
    /* 3 */ "ALERT,  On the ground",
    /* 4 */ "ALERT & Special Position Identification. Airborne or Ground",
    /* 5 */ "Special Position Identification. Airborne or Ground",
    /* 6 */ "Value 6 is not assigned",
    /* 7 */ "Value 7 is not assigned"
};

// Emergency state table
// from https://www.ll.mit.edu/mission/aviation/publications/publication-files/atc-reports/Grappel_2007_ATC-334_WW-15318.pdf
// and 1090-DO-260B_FRAC
char *es_str[8] = {
    /* 0 */ "No emergency",
    /* 1 */ "General emergency (squawk 7700)",
    /* 2 */ "Lifeguard/Medical",
    /* 3 */ "Minimum fuel",
    /* 4 */ "No communications (squawk 7600)",
    /* 5 */ "Unlawful interference (squawk 7500)",
    /* 6 */ "Downed Aircraft",
    /* 7 */ "Reserved"
};
//
//=========================================================================
//
char *getMEDescription(int metype, int mesub) {
    char *mename = "Unknown";

    if (metype >= 1 && metype <= 4)
        mename = "Aircraft Identification and Category";
    else if (metype >= 5 && metype <= 8)
        mename = "Surface Position";
    else if (metype >= 9 && metype <= 18)
        mename = "Airborne Position (Baro Altitude)";
    else if (metype == 19 && mesub >=1 && mesub <= 4)
        mename = "Airborne Velocity";
    else if (metype >= 20 && metype <= 22)
        mename = "Airborne Position (GNSS Height)";
    else if (metype == 23 && mesub == 0)
        mename = "Test Message";
    else if (metype == 23 && mesub == 7)
        mename = "Test Message -- Squawk";
    else if (metype == 24 && mesub == 1)
        mename = "Surface System Status";
    else if (metype == 28 && mesub == 1)
        mename = "Extended Squitter Aircraft Status (Emergency)";
    else if (metype == 28 && mesub == 2)
        mename = "Extended Squitter Aircraft Status (1090ES TCAS RA)";
    else if (metype == 29 && (mesub == 0 || mesub == 1))
        mename = "Target State and Status Message";
    else if (metype == 31 && (mesub == 0 || mesub == 1))
        mename = "Aircraft Operational Status Message";
    return mename;
}
//
//=========================================================================
//
// Decode a raw Mode S message demodulated as a stream of bytes by detectModeS(), 
// and split it into fields populating a modesMessage structure.
//
void decodeModesMessage(struct modesMessage *mm, unsigned char *msg) {
    char *ais_charset = "?ABCDEFGHIJKLMNOPQRSTUVWXYZ????? ???????????????0123456789??????";

    // Work on our local copy
    memcpy(mm->msg, msg, MODES_LONG_MSG_BYTES);
    msg = mm->msg;

    // Get the message type ASAP as other operations depend on this
    mm->msgtype         = msg[0] >> 3; // Downlink Format
    mm->msgbits         = modesMessageLenByType(mm->msgtype);
    mm->crc             = modesChecksum(msg, mm->msgbits);

    if ((mm->crc) && (Modes.nfix_crc) && ((mm->msgtype == 17) || (mm->msgtype == 18))) {
//  if ((mm->crc) && (Modes.nfix_crc) && ((mm->msgtype == 11) || (mm->msgtype == 17))) {
        //
        // Fixing single bit errors in DF-11 is a bit dodgy because we have no way to 
        // know for sure if the crc is supposed to be 0 or not - it could be any value 
        // less than 80. Therefore, attempting to fix DF-11 errors can result in a 
        // multitude of possible crc solutions, only one of which is correct.
        // 
        // We should probably perform some sanity checks on corrected DF-11's before 
        // using the results. Perhaps check the ICAO against known aircraft, and check
        // IID against known good IID's. That's a TODO.
        //
        mm->correctedbits = fixBitErrors(msg, mm->msgbits, Modes.nfix_crc, mm->corrected);

        // If we correct, validate ICAO addr to help filter birthday paradox solutions.
        if (mm->correctedbits) {
            uint32_t ulAddr = (msg[1] << 16) | (msg[2] << 8) | (msg[3]); 
            if (!ICAOAddressWasRecentlySeen(ulAddr))
                mm->correctedbits = 0;
        }
    }
    //
    // Note that most of the other computation happens *after* we fix the 
    // single/two bit errors, otherwise we would need to recompute the fields again.
    //
    if (mm->msgtype == 11) { // DF 11
        mm->iid   =  mm->crc;
        mm->addr  = (msg[1] << 16) | (msg[2] << 8) | (msg[3]); 
        mm->ca    = (msg[0] & 0x07); // Responder capabilities

        if ((mm->crcok = (0 == mm->crc))) {
            // DF 11 : if crc == 0 try to populate our ICAO addresses whitelist.
            addRecentlySeenICAOAddr(mm->addr);
        } else if (mm->crc < 80) {
            mm->crcok = ICAOAddressWasRecentlySeen(mm->addr);
            if (mm->crcok) {
                addRecentlySeenICAOAddr(mm->addr);
            }
        }

    } else if (mm->msgtype == 17) { // DF 17
        mm->addr  = (msg[1] << 16) | (msg[2] << 8) | (msg[3]); 
        mm->ca    = (msg[0] & 0x07); // Responder capabilities

        if ((mm->crcok = (0 == mm->crc))) {
            // DF 17 : if crc == 0 try to populate our ICAO addresses whitelist.
            addRecentlySeenICAOAddr(mm->addr);
        }

    } else if (mm->msgtype == 18) { // DF 18
        mm->addr  = (msg[1] << 16) | (msg[2] << 8) | (msg[3]); 
        mm->ca    = (msg[0] & 0x07); // Control Field

        if ((mm->crcok = (0 == mm->crc))) {
            // DF 18 : if crc == 0 try to populate our ICAO addresses whitelist.
            addRecentlySeenICAOAddr(mm->addr);
        }

    } else { // All other DF's
        // Compare the checksum with the whitelist of recently seen ICAO 
        // addresses. If it matches one, then declare the message as valid
        mm->crcok = ICAOAddressWasRecentlySeen(mm->addr = mm->crc);
    }

    // If we're checking CRC and the CRC is invalid, then we can't trust any 
    // of the data contents, so save time and give up now.
    if ((Modes.check_crc) && (!mm->crcok) && (!mm->correctedbits)) { return;}
<<<<<<< HEAD

    // If decoding is disabled, this is as far as we go.
    if (Modes.no_decode) return;
=======
>>>>>>> 1769ac90

    // Fields for DF0, DF16
    if (mm->msgtype == 0  || mm->msgtype == 16) {
        if (msg[0] & 0x04) {                       // VS Bit
            mm->bFlags |= MODES_ACFLAGS_AOG_VALID | MODES_ACFLAGS_AOG;
        } else {
            mm->bFlags |= MODES_ACFLAGS_AOG_VALID;
        }
    }

    // Fields for DF11, DF17
    if (mm->msgtype == 11 || mm->msgtype == 17) {
        if (mm->ca == 4) {
            mm->bFlags |= MODES_ACFLAGS_AOG_VALID | MODES_ACFLAGS_AOG;
        } else if (mm->ca == 5) {
            mm->bFlags |= MODES_ACFLAGS_AOG_VALID;
        }
    }
          
    // Fields for DF5, DF21 = Gillham encoded Squawk
    if (mm->msgtype == 5  || mm->msgtype == 21) {
        int ID13Field = ((msg[2] << 8) | msg[3]) & 0x1FFF; 
        if (ID13Field) {
            mm->bFlags |= MODES_ACFLAGS_SQUAWK_VALID;
            mm->modeA   = decodeID13Field(ID13Field);
        }
    }

    // Fields for DF0, DF4, DF16, DF20 13 bit altitude
    if (mm->msgtype == 0  || mm->msgtype == 4 ||
        mm->msgtype == 16 || mm->msgtype == 20) {
        int AC13Field = ((msg[2] << 8) | msg[3]) & 0x1FFF; 
        if (AC13Field) { // Only attempt to decode if a valid (non zero) altitude is present
            mm->bFlags  |= MODES_ACFLAGS_ALTITUDE_VALID;
            mm->altitude = decodeAC13Field(AC13Field, &mm->unit);
        }
    }

    // Fields for DF4, DF5, DF20, DF21
    if ((mm->msgtype == 4) || (mm->msgtype == 20) ||
        (mm->msgtype == 5) || (mm->msgtype == 21)) {
        mm->bFlags  |= MODES_ACFLAGS_FS_VALID;
        mm->fs       = msg[0]  & 7;               // Flight status for DF4,5,20,21
        if (mm->fs <= 3) {
            mm->bFlags |= MODES_ACFLAGS_AOG_VALID;
            if (mm->fs & 1)
                {mm->bFlags |= MODES_ACFLAGS_AOG;}
        }
    }

    // Fields for DF17, DF18_CF0, DF18_CF1, DF18_CF6 squitters
    if (  (mm->msgtype == 17) 
      || ((mm->msgtype == 18) && ((mm->ca == 0) || (mm->ca == 1) || (mm->ca == 6)) )) {
         int metype = mm->metype = msg[4] >> 3;   // Extended squitter message type
         int mesub  = mm->mesub  = (metype == 29 ? ((msg[4]&6)>>1) : (msg[4]  & 7));   // Extended squitter message subtype

        // Decode the extended squitter message

        if (metype >= 1 && metype <= 4) { // Aircraft Identification and Category
            uint32_t chars;
            mm->bFlags |= MODES_ACFLAGS_CALLSIGN_VALID;

            chars = (msg[5] << 16) | (msg[6] << 8) | (msg[7]);
            mm->flight[3] = ais_charset[chars & 0x3F]; chars = chars >> 6;
            mm->flight[2] = ais_charset[chars & 0x3F]; chars = chars >> 6;
            mm->flight[1] = ais_charset[chars & 0x3F]; chars = chars >> 6;
            mm->flight[0] = ais_charset[chars & 0x3F];

            chars = (msg[8] << 16) | (msg[9] << 8) | (msg[10]);
            mm->flight[7] = ais_charset[chars & 0x3F]; chars = chars >> 6;
            mm->flight[6] = ais_charset[chars & 0x3F]; chars = chars >> 6;
            mm->flight[5] = ais_charset[chars & 0x3F]; chars = chars >> 6;
            mm->flight[4] = ais_charset[chars & 0x3F];

            mm->flight[8] = '\0';

        } else if (metype == 19) { // Airborne Velocity Message

           // Presumably airborne if we get an Airborne Velocity Message
            mm->bFlags |= MODES_ACFLAGS_AOG_VALID; 

            if ( (mesub >= 1) && (mesub <= 4) ) {
                int vert_rate = ((msg[8] & 0x07) << 6) | (msg[9] >> 2);
                if (vert_rate) {
                    --vert_rate;
                    if (msg[8] & 0x08) 
                      {vert_rate = 0 - vert_rate;}
                    mm->vert_rate =  vert_rate * 64;
                    mm->bFlags   |= MODES_ACFLAGS_VERTRATE_VALID;
                }
            }

            if ((mesub == 1) || (mesub == 2)) {
                int ew_raw = ((msg[5] & 0x03) << 8) |  msg[6];
                int ew_vel = ew_raw - 1;
                int ns_raw = ((msg[7] & 0x7F) << 3) | (msg[8] >> 5);
                int ns_vel = ns_raw - 1;

                if (mesub == 2) { // If (supersonic) unit is 4 kts
                   ns_vel = ns_vel << 2;
                   ew_vel = ew_vel << 2;
                }

                if (ew_raw) { // Do East/West  
                    mm->bFlags |= MODES_ACFLAGS_EWSPEED_VALID;
                    if (msg[5] & 0x04)
                        {ew_vel = 0 - ew_vel;}                   
                    mm->ew_velocity = ew_vel;
                }

                if (ns_raw) { // Do North/South
                    mm->bFlags |= MODES_ACFLAGS_NSSPEED_VALID;
                    if (msg[7] & 0x80)
                        {ns_vel = 0 - ns_vel;}                   
                    mm->ns_velocity = ns_vel;
                }

                if (ew_raw && ns_raw) {
                    // Compute velocity and angle from the two speed components
                    mm->bFlags |= (MODES_ACFLAGS_SPEED_VALID | MODES_ACFLAGS_HEADING_VALID | MODES_ACFLAGS_NSEWSPD_VALID);
                    mm->velocity = (int) sqrt((ns_vel * ns_vel) + (ew_vel * ew_vel));

                    if (mm->velocity) {
                        mm->heading = (int) (atan2(ew_vel, ns_vel) * 180.0 / M_PI);
                        // We don't want negative values but a 0-360 scale
                        if (mm->heading < 0) mm->heading += 360;
                    }
                }

            } else if (mesub == 3 || mesub == 4) {
                int airspeed = ((msg[7] & 0x7f) << 3) | (msg[8] >> 5);
                if (airspeed) {
                    mm->bFlags |= MODES_ACFLAGS_SPEED_VALID;
                    --airspeed;
                    if (mesub == 4)  // If (supersonic) unit is 4 kts
                        {airspeed = airspeed << 2;}
                    mm->velocity =  airspeed;
                }

                if (msg[5] & 0x04) {
                    mm->bFlags |= MODES_ACFLAGS_HEADING_VALID;
                    mm->heading = ((((msg[5] & 0x03) << 8) | msg[6]) * 45) >> 7;
                }
            }

        } else if (metype >= 5 && metype <= 22) { // Position Message
            mm->raw_latitude  = ((msg[6] & 3) << 15) | (msg[7] << 7) | (msg[8] >> 1);
            mm->raw_longitude = ((msg[8] & 1) << 16) | (msg[9] << 8) | (msg[10]);
            mm->bFlags       |= (mm->msg[6] & 0x04) ? MODES_ACFLAGS_LLODD_VALID 
                                                    : MODES_ACFLAGS_LLEVEN_VALID;
            if (metype >= 9) {        // Airborne
                int AC12Field = ((msg[5] << 4) | (msg[6] >> 4)) & 0x0FFF;
                mm->bFlags |= MODES_ACFLAGS_AOG_VALID;
                if (AC12Field) {// Only attempt to decode if a valid (non zero) altitude is present
                    mm->bFlags |= MODES_ACFLAGS_ALTITUDE_VALID;
                    mm->altitude = decodeAC12Field(AC12Field, &mm->unit);
                }
            } else {                      // Ground
                int movement = ((msg[4] << 4) | (msg[5] >> 4)) & 0x007F;
                mm->bFlags |= MODES_ACFLAGS_AOG_VALID | MODES_ACFLAGS_AOG;
                if ((movement) && (movement < 125)) {
                    mm->bFlags |= MODES_ACFLAGS_SPEED_VALID;
                    mm->velocity = decodeMovementField(movement);
                }

                if (msg[5] & 0x08) {
                    mm->bFlags |= MODES_ACFLAGS_HEADING_VALID;
                    mm->heading = ((((msg[5] << 4) | (msg[6] >> 4)) & 0x007F) * 45) >> 4;
                }
            }

        } else if (metype == 23) {	// Test metype squawk field
			if (mesub == 7) {		// (see 1090-WP-15-20)
				int ID13Field = (((msg[5] << 8) | msg[6]) & 0xFFF1)>>3;
				if (ID13Field) {
					mm->bFlags |= MODES_ACFLAGS_SQUAWK_VALID;
					mm->modeA   = decodeID13Field(ID13Field);
				}
            }

        } else if (metype == 24) { // Reserved for Surface System Status

        } else if (metype == 28) { // Extended Squitter Aircraft Status
			if (mesub == 1) {      // Emergency status squawk field
				int ID13Field = (((msg[5] << 8) | msg[6]) & 0x1FFF);
				if (ID13Field) {
					mm->bFlags |= MODES_ACFLAGS_SQUAWK_VALID;
					mm->modeA   = decodeID13Field(ID13Field);
				}
            }

        } else if (metype == 29) { // Aircraft Trajectory Intent

        } else if (metype == 30) { // Aircraft Operational Coordination

        } else if (metype == 31) { // Aircraft Operational Status

        } else { // Other metypes

        }
    }

    // Fields for DF20, DF21 Comm-B
    if ((mm->msgtype == 20) || (mm->msgtype == 21)){

        if (msg[4] == 0x20) { // Aircraft Identification
            uint32_t chars;
            mm->bFlags |= MODES_ACFLAGS_CALLSIGN_VALID;

            chars = (msg[5] << 16) | (msg[6] << 8) | (msg[7]);
            mm->flight[3] = ais_charset[chars & 0x3F]; chars = chars >> 6;
            mm->flight[2] = ais_charset[chars & 0x3F]; chars = chars >> 6;
            mm->flight[1] = ais_charset[chars & 0x3F]; chars = chars >> 6;
            mm->flight[0] = ais_charset[chars & 0x3F];

            chars = (msg[8] << 16) | (msg[9] << 8) | (msg[10]);
            mm->flight[7] = ais_charset[chars & 0x3F]; chars = chars >> 6;
            mm->flight[6] = ais_charset[chars & 0x3F]; chars = chars >> 6;
            mm->flight[5] = ais_charset[chars & 0x3F]; chars = chars >> 6;
            mm->flight[4] = ais_charset[chars & 0x3F];

            mm->flight[8] = '\0';
        } else {
        }
    }
}
//
//=========================================================================
//
// This function gets a decoded Mode S Message and prints it on the screen
// in a human readable format.
//
void displayModesMessage(struct modesMessage *mm) {
    int j;
    unsigned char * pTimeStamp;

    // Handle only addresses mode first.
    if (Modes.onlyaddr) {
        printf("%06x\n", mm->addr);
        return;         // Enough for --onlyaddr mode
    }

    // Show the raw message.
    if (Modes.mlat && mm->timestampMsg) {
        printf("@");
        pTimeStamp = (unsigned char *) &mm->timestampMsg;
        for (j=5; j>=0;j--) {
            printf("%02X",pTimeStamp[j]);
        } 
    } else
        printf("*");

    for (j = 0; j < mm->msgbits/8; j++) printf("%02x", mm->msg[j]);
    printf(";\n");

    if (Modes.raw) {
        fflush(stdout); // Provide data to the reader ASAP
        return;         // Enough for --raw mode
    }

    if (mm->msgtype < 32)
        printf("CRC: %06x (%s)\n", (int)mm->crc, mm->crcok ? "ok" : "wrong");

    if (mm->correctedbits != 0)
        printf("No. of bit errors fixed: %d\n", mm->correctedbits);

    printf("SNR: %d.%d dB\n", mm->signalLevel/5, 2*(mm->signalLevel%5));

    if (mm->timestampMsg)
        printf("Time: %.2fus (phase: %d)\n", mm->timestampMsg / 12.0, (unsigned int) (360 * (mm->timestampMsg % 6) / 6));

    if (Modes.no_decode) {
        // Show DF type and address only; the rest is not decoded.
        printf("DF %d; address: %06x\n", mm->msgtype, mm->addr);
        return;
    }

    if (mm->msgtype == 0) { // DF 0
        printf("DF 0: Short Air-Air Surveillance.\n");
        printf("  VS             : %s\n",  (mm->msg[0] & 0x04) ? "Ground" : "Airborne");
        printf("  CC             : %d\n", ((mm->msg[0] & 0x02) >> 1));
        printf("  SL             : %d\n", ((mm->msg[1] & 0xE0) >> 5));
        printf("  Altitude       : %d %s\n", mm->altitude,
            (mm->unit == MODES_UNIT_METERS) ? "meters" : "feet");
        printf("  ICAO Address   : %06x\n", mm->addr);

    } else if (mm->msgtype == 4 || mm->msgtype == 20) {
        printf("DF %d: %s, Altitude Reply.\n", mm->msgtype,
            (mm->msgtype == 4) ? "Surveillance" : "Comm-B");
        printf("  Flight Status  : %s\n", fs_str[mm->fs]);
        printf("  DR             : %d\n", ((mm->msg[1] >> 3) & 0x1F));
        printf("  UM             : %d\n", (((mm->msg[1]  & 7) << 3) | (mm->msg[2] >> 5)));
        printf("  Altitude       : %d %s\n", mm->altitude,
            (mm->unit == MODES_UNIT_METERS) ? "meters" : "feet");
        printf("  ICAO Address   : %06x\n", mm->addr);

        if (mm->msgtype == 20) {
            printf("  Comm-B BDS     : %x\n", mm->msg[4]);

            // Decode the extended squitter message
            if        ( mm->msg[4]       == 0x20) { // BDS 2,0 Aircraft identification
                printf("    BDS 2,0 Aircraft Identification : %s\n", mm->flight);
/*
            } else if ( mm->msg[4]       == 0x10) { // BDS 1,0 Datalink Capability report
                printf("    BDS 1,0 Datalink Capability report\n");

            } else if ( mm->msg[4]       == 0x30) { // BDS 3,0 ACAS Active Resolution Advisory
                printf("    BDS 3,0 ACAS Active Resolution Advisory\n");

            } else if ((mm->msg[4] >> 3) ==   28) { // BDS 6,1 Extended Squitter Emergency/Priority Status
                printf("    BDS 6,1 Emergency/Priority Status\n");

            } else if ((mm->msg[4] >> 3) ==   29) { // BDS 6,2 Target State and Status
                printf("    BDS 6,2 Target State and Status\n");

            } else if ((mm->msg[4] >> 3) ==   31) { // BDS 6,5 Extended Squitter Aircraft Operational Status
                printf("    BDS 6,5 Aircraft Operational Status\n");
*/
            }        
        }

    } else if (mm->msgtype == 5 || mm->msgtype == 21) {
        printf("DF %d: %s, Identity Reply.\n", mm->msgtype,
            (mm->msgtype == 5) ? "Surveillance" : "Comm-B");
        printf("  Flight Status  : %s\n", fs_str[mm->fs]);
        printf("  DR             : %d\n", ((mm->msg[1] >> 3) & 0x1F));
        printf("  UM             : %d\n", (((mm->msg[1]  & 7) << 3) | (mm->msg[2] >> 5)));
        printf("  Squawk         : %04x\n", mm->modeA);
        printf("  ICAO Address   : %06x\n", mm->addr);

        if (mm->msgtype == 21) {
            printf("  Comm-B BDS     : %x\n", mm->msg[4]);

            // Decode the extended squitter message
            if        ( mm->msg[4]       == 0x20) { // BDS 2,0 Aircraft identification
                printf("    BDS 2,0 Aircraft Identification : %s\n", mm->flight);
/*
            } else if ( mm->msg[4]       == 0x10) { // BDS 1,0 Datalink Capability report
                printf("    BDS 1,0 Datalink Capability report\n");

            } else if ( mm->msg[4]       == 0x30) { // BDS 3,0 ACAS Active Resolution Advisory
                printf("    BDS 3,0 ACAS Active Resolution Advisory\n");

            } else if ((mm->msg[4] >> 3) ==   28) { // BDS 6,1 Extended Squitter Emergency/Priority Status
                printf("    BDS 6,1 Emergency/Priority Status\n");

            } else if ((mm->msg[4] >> 3) ==   29) { // BDS 6,2 Target State and Status
                printf("    BDS 6,2 Target State and Status\n");

            } else if ((mm->msg[4] >> 3) ==   31) { // BDS 6,5 Extended Squitter Aircraft Operational Status
                printf("    BDS 6,5 Aircraft Operational Status\n");
*/
            }        
        }

    } else if (mm->msgtype == 11) { // DF 11
        printf("DF 11: All Call Reply.\n");
        printf("  Capability  : %d (%s)\n", mm->ca, ca_str[mm->ca]);
        printf("  ICAO Address: %06x\n", mm->addr);
        if (mm->iid > 16)
            {printf("  IID         : SI-%02d\n", mm->iid-16);}
        else
            {printf("  IID         : II-%02d\n", mm->iid);}

    } else if (mm->msgtype == 16) { // DF 16
        printf("DF 16: Long Air to Air ACAS\n");
        printf("  VS             : %s\n",  (mm->msg[0] & 0x04) ? "Ground" : "Airborne");
        printf("  CC             : %d\n", ((mm->msg[0] & 0x02) >> 1));
        printf("  SL             : %d\n", ((mm->msg[1] & 0xE0) >> 5));
        printf("  Altitude       : %d %s\n", mm->altitude,
            (mm->unit == MODES_UNIT_METERS) ? "meters" : "feet");
        printf("  ICAO Address   : %06x\n", mm->addr);

    } else if (mm->msgtype == 17) { // DF 17
        printf("DF 17: ADS-B message.\n");
        printf("  Capability     : %d (%s)\n", mm->ca, ca_str[mm->ca]);
        printf("  ICAO Address   : %06x\n", mm->addr);
        printf("  Extended Squitter  Type: %d\n", mm->metype);
        printf("  Extended Squitter  Sub : %d\n", mm->mesub);
        printf("  Extended Squitter  Name: %s\n", getMEDescription(mm->metype, mm->mesub));

        // Decode the extended squitter message
        if (mm->metype >= 1 && mm->metype <= 4) { // Aircraft identification
            printf("    Aircraft Type  : %c%d\n", ('A' + 4 - mm->metype), mm->mesub);
            printf("    Identification : %s\n", mm->flight);

        } else if (mm->metype == 19) { // Airborne Velocity
            if (mm->mesub == 1 || mm->mesub == 2) {
                printf("    EW status         : %s\n", (mm->bFlags & MODES_ACFLAGS_EWSPEED_VALID)  ? "Valid" : "Unavailable");
                printf("    EW velocity       : %d\n", mm->ew_velocity);
                printf("    NS status         : %s\n", (mm->bFlags & MODES_ACFLAGS_NSSPEED_VALID)  ? "Valid" : "Unavailable");
                printf("    NS velocity       : %d\n", mm->ns_velocity);
                printf("    Vertical status   : %s\n", (mm->bFlags & MODES_ACFLAGS_VERTRATE_VALID) ? "Valid" : "Unavailable");
                printf("    Vertical rate src : %d\n", ((mm->msg[8] >> 4) & 1));
                printf("    Vertical rate     : %d\n", mm->vert_rate);

            } else if (mm->mesub == 3 || mm->mesub == 4) {
                printf("    Heading status    : %s\n", (mm->bFlags & MODES_ACFLAGS_HEADING_VALID)  ? "Valid" : "Unavailable");
                printf("    Heading           : %d\n", mm->heading);
                printf("    Airspeed status   : %s\n", (mm->bFlags & MODES_ACFLAGS_SPEED_VALID)    ? "Valid" : "Unavailable");
                printf("    Airspeed          : %d\n", mm->velocity);
                printf("    Vertical status   : %s\n", (mm->bFlags & MODES_ACFLAGS_VERTRATE_VALID) ? "Valid" : "Unavailable");
                printf("    Vertical rate src : %d\n", ((mm->msg[8] >> 4) & 1));
                printf("    Vertical rate     : %d\n", mm->vert_rate);

            } else {
                printf("    Unrecognized ME subtype: %d subtype: %d\n", mm->metype, mm->mesub);
            }

        } else if (mm->metype >= 5 && mm->metype <= 22) { // Airborne position Baro
            printf("    F flag   : %s\n", (mm->msg[6] & 0x04) ? "odd" : "even");
            printf("    T flag   : %s\n", (mm->msg[6] & 0x08) ? "UTC" : "non-UTC");
            printf("    Altitude : %d feet\n", mm->altitude);
            if (mm->bFlags & MODES_ACFLAGS_LATLON_VALID) {
                printf("    Latitude : %f\n", mm->fLat);
                printf("    Longitude: %f\n", mm->fLon);
            } else {
                printf("    Latitude : %d (not decoded)\n", mm->raw_latitude);
                printf("    Longitude: %d (not decoded)\n", mm->raw_longitude);
            }

        } else if (mm->metype == 28) { // Extended Squitter Aircraft Status
            if (mm->mesub == 1) {
				printf("    Emergency State: %s\n", es_str[(mm->msg[5] & 0xE0) >> 5]);
				printf("    Squawk: %04x\n", mm->modeA);
            } else {
                printf("    Unrecognized ME subtype: %d subtype: %d\n", mm->metype, mm->mesub);
            }

        } else if (mm->metype == 23) { // Test Message
			if (mm->mesub == 7) {
				printf("    Squawk: %04x\n", mm->modeA);
            } else {
                printf("    Unrecognized ME subtype: %d subtype: %d\n", mm->metype, mm->mesub);
			}
        } else {
            printf("    Unrecognized ME type: %d subtype: %d\n", mm->metype, mm->mesub);
        }

    } else if (mm->msgtype == 18) { // DF 18 
        printf("DF 18: Extended Squitter.\n");
        printf("  Control Field : %d (%s)\n", mm->ca, cf_str[mm->ca]);
        if ((mm->ca == 0) || (mm->ca == 1) || (mm->ca == 6)) {
            if (mm->ca == 1) {
                printf("  Other Address : %06x\n", mm->addr);
            } else {
                printf("  ICAO Address  : %06x\n", mm->addr);
            }
            printf("  Extended Squitter  Type: %d\n", mm->metype);
            printf("  Extended Squitter  Sub : %d\n", mm->mesub);
            printf("  Extended Squitter  Name: %s\n", getMEDescription(mm->metype, mm->mesub));

            // Decode the extended squitter message
            if (mm->metype >= 1 && mm->metype <= 4) { // Aircraft identification
                printf("    Aircraft Type  : %c%d\n", ('A' + 4 - mm->metype), mm->mesub);
                printf("    Identification : %s\n", mm->flight);

            } else if (mm->metype == 19) { // Airborne Velocity
                if (mm->mesub == 1 || mm->mesub == 2) {
                    printf("    EW status         : %s\n", (mm->bFlags & MODES_ACFLAGS_EWSPEED_VALID)  ? "Valid" : "Unavailable");
                    printf("    EW velocity       : %d\n", mm->ew_velocity);
                    printf("    NS status         : %s\n", (mm->bFlags & MODES_ACFLAGS_NSSPEED_VALID)  ? "Valid" : "Unavailable");
                    printf("    NS velocity       : %d\n", mm->ns_velocity);
                    printf("    Vertical status   : %s\n", (mm->bFlags & MODES_ACFLAGS_VERTRATE_VALID) ? "Valid" : "Unavailable");
                    printf("    Vertical rate src : %d\n", ((mm->msg[8] >> 4) & 1));
                    printf("    Vertical rate     : %d\n", mm->vert_rate);

                } else if (mm->mesub == 3 || mm->mesub == 4) {
                    printf("    Heading status    : %s\n", (mm->bFlags & MODES_ACFLAGS_HEADING_VALID)  ? "Valid" : "Unavailable");
                    printf("    Heading           : %d\n", mm->heading);
                    printf("    Airspeed status   : %s\n", (mm->bFlags & MODES_ACFLAGS_SPEED_VALID)    ? "Valid" : "Unavailable");
                    printf("    Airspeed          : %d\n", mm->velocity);
                    printf("    Vertical status   : %s\n", (mm->bFlags & MODES_ACFLAGS_VERTRATE_VALID) ? "Valid" : "Unavailable");
                    printf("    Vertical rate src : %d\n", ((mm->msg[8] >> 4) & 1));
                    printf("    Vertical rate     : %d\n", mm->vert_rate);

                } else {
                    printf("    Unrecognized ME subtype: %d subtype: %d\n", mm->metype, mm->mesub);
                }

            } else if (mm->metype >= 5 && mm->metype <= 22) { // Ground or Airborne position, Baro or GNSS
                printf("    F flag   : %s\n", (mm->msg[6] & 0x04) ? "odd" : "even");
                printf("    T flag   : %s\n", (mm->msg[6] & 0x08) ? "UTC" : "non-UTC");
                printf("    Altitude : %d feet\n", mm->altitude);
                if (mm->bFlags & MODES_ACFLAGS_LATLON_VALID) {
                    printf("    Latitude : %f\n", mm->fLat);
                    printf("    Longitude: %f\n", mm->fLon);
                } else {
                    printf("    Latitude : %d (not decoded)\n", mm->raw_latitude);
                    printf("    Longitude: %d (not decoded)\n", mm->raw_longitude);
                }

            } else {
                printf("    Unrecognized ME type: %d subtype: %d\n", mm->metype, mm->mesub);
            }
        }             

    } else if (mm->msgtype == 19) { // DF 19
        printf("DF 19: Military Extended Squitter.\n");

    } else if (mm->msgtype == 22) { // DF 22
        printf("DF 22: Military Use.\n");

    } else if (mm->msgtype == 24) { // DF 24
        printf("DF 24: Comm D Extended Length Message.\n");

    } else if (mm->msgtype == 32) { // DF 32 is special code we use for Mode A/C
        printf("SSR : Mode A/C Reply.\n");
        if (mm->fs & 0x0080) {
            printf("  Mode A : %04x IDENT\n", mm->modeA);
        } else {
            printf("  Mode A : %04x\n", mm->modeA);
            if (mm->bFlags & MODES_ACFLAGS_ALTITUDE_VALID)
                {printf("  Mode C : %d feet\n", mm->altitude);}
        }

    } else {
        printf("DF %d: Unknown DF Format.\n", mm->msgtype);
    }

    printf("\n");
}
//
//=========================================================================
//
// Turn I/Q samples pointed by Modes.data into the magnitude vector
// pointed by Modes.magnitude.
//
void computeMagnitudeVector(uint16_t *p) {
    uint16_t *m = &Modes.magnitude[Modes.trailing_space];
    uint32_t j;

    memcpy(Modes.magnitude,&Modes.magnitude[MODES_ASYNC_BUF_SAMPLES], Modes.trailing_space);

    // Compute the magnitudo vector. It's just SQRT(I^2 + Q^2), but
    // we rescale to the 0-255 range to exploit the full resolution.
    for (j = 0; j < MODES_ASYNC_BUF_SAMPLES; j ++) {
        *m++ = Modes.maglut[*p++];
    }
}

//
//=========================================================================
//
// Return -1 if the message is out of fase left-side
// Return  1 if the message is out of fase right-size
// Return  0 if the message is not particularly out of phase.
//
// Note: this function will access pPreamble[-1], so the caller should make sure to
// call it only if we are not at the start of the current buffer
//
int detectOutOfPhase(uint16_t *pPreamble) {
    if (pPreamble[ 3] > pPreamble[2]/3) return  1;
    if (pPreamble[10] > pPreamble[9]/3) return  1;
    if (pPreamble[ 6] > pPreamble[7]/3) return -1;
    if (pPreamble[-1] > pPreamble[1]/3) return -1;
    return 0;
}


uint16_t clamped_scale(uint16_t v, uint16_t scale) {
    uint32_t scaled = (uint32_t)v * scale / 16384;
    if (scaled > 65535) return 65535;
    return (uint16_t) scaled;
}
// This function decides whether we are sampling early or late,
// and by approximately how much, by looking at the energy in
// preamble bits before and after the expected pulse locations.
//
// It then deals with one sample pair at a time, comparing samples
// to make a decision about the bit value. Based on this decision it
// modifies the sample value of the *adjacent* sample which will
// contain some of the energy from the bit we just inspected.
//
// pPayload[0] should be the start of the preamble,
// pPayload[-1 .. MODES_PREAMBLE_SAMPLES + MODES_LONG_MSG_SAMPLES - 1] should be accessible.
// pPayload[MODES_PREAMBLE_SAMPLES .. MODES_PREAMBLE_SAMPLES + MODES_LONG_MSG_SAMPLES - 1] will be updated.
void applyPhaseCorrection(uint16_t *pPayload) {
    int j;

    // we expect 1 bits at 0, 2, 7, 9
    // and 0 bits at -1, 1, 3, 4, 5, 6, 8, 10, 11, 12, 13, 14
    // use bits -1,6 for early detection (bit 0/7 arrived a little early, our sample period starts after the bit phase so we include some of the next bit)
    // use bits 3,10 for late detection (bit 2/9 arrived a little late, our sample period starts before the bit phase so we include some of the last bit)

    uint32_t onTime = (pPayload[0] + pPayload[2] + pPayload[7] + pPayload[9]);
    uint32_t early = (pPayload[-1] + pPayload[6]) << 1;
    uint32_t late = (pPayload[3] + pPayload[10]) << 1;

    if (early > late) {
        // Our sample period starts late and so includes some of the next bit.

        uint16_t scaleUp = 16384 + 16384 * early / (early + onTime);   // 1 + early / (early+onTime)
        uint16_t scaleDown = 16384 - 16384 * early / (early + onTime); // 1 - early / (early+onTime)

        // trailing bits are 0; final data sample will be a bit low.
        pPayload[MODES_PREAMBLE_SAMPLES + MODES_LONG_MSG_SAMPLES - 1] =
            clamped_scale(pPayload[MODES_PREAMBLE_SAMPLES + MODES_LONG_MSG_SAMPLES - 1],  scaleUp);
        for (j = MODES_PREAMBLE_SAMPLES + MODES_LONG_MSG_SAMPLES - 2; j > MODES_PREAMBLE_SAMPLES; j -= 2) {
            if (pPayload[j] > pPayload[j+1]) {
                // x [1 0] y
                // x overlapped with the "1" bit and is slightly high
                pPayload[j-1] = clamped_scale(pPayload[j-1], scaleDown);
            } else {
                // x [0 1] y
                // x overlapped with the "0" bit and is slightly low
                pPayload[j-1] = clamped_scale(pPayload[j-1], scaleUp);
            }
        }
    } else {
        // Our sample period starts early and so includes some of the previous bit.

        uint16_t scaleUp = 16384 + 16384 * late / (late + onTime);   // 1 + late / (late+onTime)
        uint16_t scaleDown = 16384 - 16384 * late / (late + onTime); // 1 - late / (late+onTime)

        // leading bits are 0; first data sample will be a bit low.
        pPayload[MODES_PREAMBLE_SAMPLES] = clamped_scale(pPayload[MODES_PREAMBLE_SAMPLES], scaleUp);
        for (j = MODES_PREAMBLE_SAMPLES; j < MODES_PREAMBLE_SAMPLES + MODES_LONG_MSG_SAMPLES - 2; j += 2) {
            if (pPayload[j] > pPayload[j+1]) {
                // x [1 0] y
                // y overlapped with the "0" bit and is slightly low
                pPayload[j+2] = clamped_scale(pPayload[j+2], scaleUp);
            } else {
                // x [0 1] y
                // y overlapped with the "1" bit and is slightly high
                pPayload[j+2] = clamped_scale(pPayload[j+2], scaleDown);
            }
        }
    }
}
//
//=========================================================================
//
// Detect a Mode S messages inside the magnitude buffer pointed by 'm' and of
// size 'mlen' bytes. Every detected Mode S message is convert it into a
// stream of bits and passed to the function to display it.
//
void detectModeS(uint16_t *m, uint32_t mlen) {
    struct modesMessage mm;
    unsigned char msg[MODES_LONG_MSG_BYTES], *pMsg;
    uint16_t aux[MODES_PREAMBLE_SAMPLES+MODES_LONG_MSG_SAMPLES+1];
    uint32_t j;
    int use_correction = 0;

    memset(&mm, 0, sizeof(mm));

    // The Mode S preamble is made of impulses of 0.5 microseconds at
    // the following time offsets:
    //
    // 0   - 0.5 usec: first impulse.
    // 1.0 - 1.5 usec: second impulse.
    // 3.5 - 4   usec: third impulse.
    // 4.5 - 5   usec: last impulse.
    // 
    // Since we are sampling at 2 Mhz every sample in our magnitude vector
    // is 0.5 usec, so the preamble will look like this, assuming there is
    // an impulse at offset 0 in the array:
    //
    // 0   -----------------
    // 1   -
    // 2   ------------------
    // 3   --
    // 4   -
    // 5   --
    // 6   -
    // 7   ------------------
    // 8   --
    // 9   -------------------
    //
    for (j = 0; j < mlen; j++) {
        int high, i, errors, errors56, errorsTy; 
        uint16_t *pPreamble, *pPayload, *pPtr;
        uint8_t  theByte, theErrs;
        int msglen, scanlen;
        uint32_t sigLevel, noiseLevel;
        uint16_t snr;

        pPreamble = &m[j];
        pPayload  = &m[j+MODES_PREAMBLE_SAMPLES];

        // Rather than clear the whole mm structure, just clear the parts which are required. The clear
        // is required for every bit of the input stream, and we don't want to be memset-ing the whole
        // modesMessage structure two million times per second if we don't have to..
        mm.bFlags          =
        mm.crcok           = 
        mm.correctedbits   = 0;

        if (!use_correction)  // This is not a re-try with phase correction
            {                 // so try to find a new preamble

            if (Modes.mode_ac) 
                {
                int ModeA = detectModeA(pPreamble, &mm);

                if (ModeA) // We have found a valid ModeA/C in the data                    
                    {
                    mm.timestampMsg = Modes.timestampBlk + ((j+1) * 6);

                    // Decode the received message
                    decodeModeAMessage(&mm, ModeA);

                    // Pass data to the next layer
                    useModesMessage(&mm);

                    j += MODEAC_MSG_SAMPLES;
                    Modes.stat_ModeAC++;
                    continue;
                    }
                }

            // First check of relations between the first 10 samples
            // representing a valid preamble. We don't even investigate further
            // if this simple test is not passed
            if (!(pPreamble[0] > pPreamble[1] &&
                  pPreamble[1] < pPreamble[2] &&
                  pPreamble[2] > pPreamble[3] &&
                  pPreamble[3] < pPreamble[0] &&
                  pPreamble[4] < pPreamble[0] &&
                  pPreamble[5] < pPreamble[0] &&
                  pPreamble[6] < pPreamble[0] &&
                  pPreamble[7] > pPreamble[8] &&
                  pPreamble[8] < pPreamble[9] &&
                  pPreamble[9] > pPreamble[6]))
            {
                if (Modes.debug & MODES_DEBUG_NOPREAMBLE &&
                    *pPreamble  > MODES_DEBUG_NOPREAMBLE_LEVEL)
                    dumpRawMessage("Unexpected ratio among first 10 samples", msg, m, j);
                continue;
            }

            // The samples between the two spikes must be < than the average
            // of the high spikes level. We don't test bits too near to
            // the high levels as signals can be out of phase so part of the
            // energy can be in the near samples
            high = (pPreamble[0] + pPreamble[2] + pPreamble[7] + pPreamble[9]) / 6;
            if (pPreamble[4] >= high ||
                pPreamble[5] >= high)
            {
                if (Modes.debug & MODES_DEBUG_NOPREAMBLE &&
                    *pPreamble  > MODES_DEBUG_NOPREAMBLE_LEVEL)
                    dumpRawMessage("Too high level in samples between 3 and 6", msg, m, j);
                continue;
            }

            // Similarly samples in the range 11-14 must be low, as it is the
            // space between the preamble and real data. Again we don't test
            // bits too near to high levels, see above
            if (pPreamble[11] >= high ||
                pPreamble[12] >= high ||
                pPreamble[13] >= high ||
                pPreamble[14] >= high)
            {
                if (Modes.debug & MODES_DEBUG_NOPREAMBLE &&
                    *pPreamble  > MODES_DEBUG_NOPREAMBLE_LEVEL)
                    dumpRawMessage("Too high level in samples between 10 and 15", msg, m, j);
                continue;
            }
            Modes.stat_valid_preamble++;
        } 

        else {
            // If the previous attempt with this message failed, retry using
            // magnitude correction
            // Make a copy of the Payload, and phase correct the copy
            memcpy(aux, &pPreamble[-1], sizeof(aux));
            applyPhaseCorrection(&aux[1]);
            Modes.stat_out_of_phase++;
            pPayload = &aux[1 + MODES_PREAMBLE_SAMPLES];
            // TODO ... apply other kind of corrections
            }

        // Decode all the next 112 bits, regardless of the actual message
        // size. We'll check the actual message type later
        pMsg    = &msg[0];
        pPtr    = pPayload;
        theByte = 0;
        theErrs = 0; errorsTy = 0;
        errors  = 0; errors56 = 0;

        // We should have 4 'bits' of 0/1 and 1/0 samples in the preamble, 
        // so include these in the signal strength 
        sigLevel = pPreamble[0] + pPreamble[2] + pPreamble[7] + pPreamble[9];
        noiseLevel = pPreamble[1] + pPreamble[3] + pPreamble[4] + pPreamble[6] + pPreamble[8];

        msglen = scanlen = MODES_LONG_MSG_BITS;
        for (i = 0; i < scanlen; i++) {
            uint32_t a = *pPtr++;
            uint32_t b = *pPtr++;

            if      (a > b) 
                {theByte |= 1; if (i < 56) { sigLevel += a; noiseLevel += b; }}
            else if (a < b) 
                {/*theByte |= 0;*/ if (i < 56) { sigLevel += b; noiseLevel += a; }}
            else {
                if (i < 56) { sigLevel += a; noiseLevel += a; }
                if (i >= MODES_SHORT_MSG_BITS) //(a == b), and we're in the long part of a frame
                    {errors++;  /*theByte |= 0;*/}
                else if (i >= 5)                    //(a == b), and we're in the short part of a frame
                    {scanlen = MODES_LONG_MSG_BITS; errors56 = ++errors;/*theByte |= 0;*/}
                else if (i)                         //(a == b), and we're in the message type part of a frame
                    {errorsTy = errors56 = ++errors; theErrs |= 1; /*theByte |= 0;*/}
                else                                //(a == b), and we're in the first bit of the message type part of a frame
                    {errorsTy = errors56 = ++errors; theErrs |= 1; theByte |= 1;}
            }

            if ((i & 7) == 7) 
              {*pMsg++ = theByte;}
            else if (i == 4) {
              msglen  = modesMessageLenByType(theByte);
              if (errors == 0)
                  {scanlen = msglen;}
            }

            theByte = theByte << 1;
            if (i < 7)
              {theErrs = theErrs << 1;}

            // If we've exceeded the permissible number of encoding errors, abandon ship now
            if (errors > MODES_MSG_ENCODER_ERRS) {

                if        (i < MODES_SHORT_MSG_BITS) {
                    msglen = 0;

                } else if ((errorsTy == 1) && (theErrs == 0x80)) {
                    // If we only saw one error in the first bit of the byte of the frame, then it's possible 
                    // we guessed wrongly about the value of the bit. We may be able to correct it by guessing
                    // the other way.
                    //
                    // We guessed a '1' at bit 7, which is the DF length bit == 112 Bits.
                    // Inverting bit 7 will change the message type from a long to a short. 
                    // Invert the bit, cross your fingers and carry on.
                    msglen  = MODES_SHORT_MSG_BITS;
                    msg[0] ^= theErrs; errorsTy = 0;
                    errors  = errors56; // revert to the number of errors prior to bit 56
                    Modes.stat_DF_Len_Corrected++;

                } else if (i < MODES_LONG_MSG_BITS) {
                    msglen = MODES_SHORT_MSG_BITS;
                    errors = errors56;

                } else {
                    msglen = MODES_LONG_MSG_BITS;
                }

            break;
            }
        }

        // Ensure msglen is consistent with the DF type
        i = modesMessageLenByType(msg[0] >> 3);
        if      (msglen > i) {msglen = i;}
        else if (msglen < i) {msglen = 0;}

        //
        // If we guessed at any of the bits in the DF type field, then look to see if our guess was sensible.
        // Do this by looking to see if the original guess results in the DF type being one of the ICAO defined
        // message types. If it isn't then toggle the guessed bit and see if this new value is ICAO defined.
        // if the new value is ICAO defined, then update it in our message.
        if ((msglen) && (errorsTy == 1) && (theErrs & 0x78)) {
            // We guessed at one (and only one) of the message type bits. See if our guess is "likely" 
            // to be correct by comparing the DF against a list of known good DF's
            int      thisDF      = ((theByte = msg[0]) >> 3) & 0x1f;
            uint32_t validDFbits = 0x017F0831;   // One bit per 32 possible DF's. Set bits 0,4,5,11,16.17.18.19,20,21,22,24
            uint32_t thisDFbit   = (1 << thisDF);
            if (0 == (validDFbits & thisDFbit)) {
                // The current DF is not ICAO defined, so is probably an errors. 
                // Toggle the bit we guessed at and see if the resultant DF is more likely
                theByte  ^= theErrs;
                thisDF    = (theByte >> 3) & 0x1f;
                thisDFbit = (1 << thisDF);
                // if this DF any more likely?
                if (validDFbits & thisDFbit) {
                    // Yep, more likely, so update the main message 
                    msg[0] = theByte;
                    Modes.stat_DF_Type_Corrected++;
                    errors--; // decrease the error count so we attempt to use the modified DF.
                }
            }
        }

        // snr = 5 * 20log10(sigLevel / noiseLevel)         (in units of 0.2dB)
        //     = 100log10(sigLevel) - 100log10(noiseLevel)

        while (sigLevel > 65535 || noiseLevel > 65535) {
            sigLevel >>= 1;
            noiseLevel >>= 1;
        }
        snr = Modes.log10lut[sigLevel] - Modes.log10lut[noiseLevel];

        // When we reach this point, if error is small, and the signal strength is large enough
        // we may have a Mode S message on our hands. It may still be broken and the CRC may not 
        // be correct, but this can be handled by the next layer.
        if ( (msglen) 
          && ((2 * snr) > (int) (MODES_MSG_SQUELCH_DB * 10))
          && (errors      <= MODES_MSG_ENCODER_ERRS) ) {
            // Set initial mm structure details
            mm.timestampMsg = Modes.timestampBlk + (j*6);
            mm.signalLevel = (snr > 255 ? 255 : (uint8_t)snr);
            mm.phase_corrected = use_correction;

            // Decode the received message
            decodeModesMessage(&mm, msg);

            // Update statistics
            if (Modes.stats) {
                struct demod_stats *dstats = (use_correction ? &Modes.stat_demod_phasecorrected : &Modes.stat_demod);

                switch (errors) {
                case 0:  dstats->demodulated0++; break;
                case 1:  dstats->demodulated1++; break;
                case 2:  dstats->demodulated2++; break;
                default: dstats->demodulated3++; break;
                }
                
                if (mm.crcok) {
                    dstats->goodcrc++;
                    dstats->goodcrc_byphase[0]++;
                } else if (mm.correctedbits > 0) {
                    dstats->badcrc++;                    
                    dstats->fixed++;
                    if (mm.correctedbits <= MODES_MAX_BITERRORS)
                        dstats->bit_fix[mm.correctedbits-1] += 1;
                } else {
                    dstats->badcrc++;
                }
            }

            // Output debug mode info if needed
            if (use_correction) {
                if (Modes.debug & MODES_DEBUG_DEMOD)
                    dumpRawMessage("Demodulated with 0 errors", msg, m, j);
                else if (Modes.debug & MODES_DEBUG_BADCRC &&
                         mm.msgtype == 17 &&
                         (!mm.crcok || mm.correctedbits != 0))
                    dumpRawMessage("Decoded with bad CRC", msg, m, j);
                else if (Modes.debug & MODES_DEBUG_GOODCRC && mm.crcok &&
                         mm.correctedbits == 0)
                    dumpRawMessage("Decoded with good CRC", msg, m, j);
            }

            // Skip this message if we are sure it's fine
            if (mm.crcok || mm.correctedbits) {
                j += (MODES_PREAMBLE_US+msglen)*2 - 1;
            }

            // Pass data to the next layer
            useModesMessage(&mm);

        } else {
            if (Modes.debug & MODES_DEBUG_DEMODERR && use_correction) {
                printf("The following message has %d demod errors\n", errors);
                dumpRawMessage("Demodulated with errors", msg, m, j);
            }
        }

        // Retry with phase correction if enabled, necessary and possible.
        if (Modes.phase_enhance && !mm.crcok && !mm.correctedbits && !use_correction && j && detectOutOfPhase(pPreamble)) {
            use_correction = 1; j--;
        } else {
            use_correction = 0; 
        }
    }
}

// 2.4MHz sampling rate version
//
// When sampling at 2.4MHz we have exactly 6 samples per 5 symbols.
// Each symbol is 500ns wide, each sample is 416.7ns wide
//
// We maintain a phase offset that is expressed in units of 1/5 of a sample i.e. 1/6 of a symbol, 83.333ns
// Each symbol we process advances the phase offset by 6 i.e. 6/5 of a sample, 500ns
//
// The correlation functions below correlate a 1-0 pair of symbols (i.e. manchester encoded 1 bit)
// starting at the given sample, and assuming that the symbol starts at a fixed 0-5 phase offset within
// m[0]. They return a correlation value, generally interpreted as >0 = 1 bit, <0 = 0 bit

// TODO check if there are better (or more balanced) correlation functions to use here

// nb: the correlation functions sum to zero, so we do not need to adjust for the DC offset in the input signal
// (adding any constant value to all of m[0..3] does not change the result)

static inline int slice_phase0(uint16_t *m) {
    return 5 * m[0] - 3 * m[1] - 2 * m[2];
}
static inline int slice_phase1(uint16_t *m) {
    return 4 * m[0] - m[1] - 3 * m[2];
}
static inline int slice_phase2(uint16_t *m) {
    return 3 * m[0] + m[1] - 4 * m[2];
}
static inline int slice_phase3(uint16_t *m) {
    return 2 * m[0] + 3 * m[1] - 5 * m[2];
}
static inline int slice_phase4(uint16_t *m) {
    return m[0] + 5 * m[1] - 5 * m[2] - m[3];
}

static inline int correlate_phase0(uint16_t *m) {
    return slice_phase0(m) * 26;
}
static inline int correlate_phase1(uint16_t *m) {
    return slice_phase1(m) * 38;
}
static inline int correlate_phase2(uint16_t *m) {
    return slice_phase2(m) * 38;
}
static inline int correlate_phase3(uint16_t *m) {
    return slice_phase3(m) * 26;
}
static inline int correlate_phase4(uint16_t *m) {
    return slice_phase4(m) * 19;
}

//
// These functions work out the correlation quality for the 10 symbols (5 bits) starting at m[0] + given phase offset.
// This is used to find the right phase offset to use for decoding.
//

static inline int correlate_check_0(uint16_t *m) {
    return
        abs(correlate_phase0(&m[0])) +
        abs(correlate_phase2(&m[2])) +
        abs(correlate_phase4(&m[4])) +
        abs(correlate_phase1(&m[7])) +
        abs(correlate_phase3(&m[9]));
}

static inline int correlate_check_1(uint16_t *m) {
    return
        abs(correlate_phase1(&m[0])) +
        abs(correlate_phase3(&m[2])) +
        abs(correlate_phase0(&m[5])) +
        abs(correlate_phase2(&m[7])) +
        abs(correlate_phase4(&m[9]));
}

static inline int correlate_check_2(uint16_t *m) {
    return
        abs(correlate_phase2(&m[0])) +
        abs(correlate_phase4(&m[2])) +
        abs(correlate_phase1(&m[5])) +
        abs(correlate_phase3(&m[7])) +
        abs(correlate_phase0(&m[10]));
}

static inline int correlate_check_3(uint16_t *m) {
    return
        abs(correlate_phase3(&m[0])) +
        abs(correlate_phase0(&m[3])) +
        abs(correlate_phase2(&m[5])) +
        abs(correlate_phase4(&m[7])) +
        abs(correlate_phase1(&m[10]));
}

static inline int correlate_check_4(uint16_t *m) {
    return
        abs(correlate_phase4(&m[0])) +
        abs(correlate_phase1(&m[3])) +
        abs(correlate_phase3(&m[5])) +
        abs(correlate_phase0(&m[8])) +
        abs(correlate_phase2(&m[10]));
}

// Work out the best phase offset to use for the given message.
static int best_phase(uint16_t *m) {
    int test;
    int best = -1;
    int bestval = (m[0] + m[1] + m[2] + m[3] + m[4] + m[5]); // minimum correlation quality we will accept

    // empirical testing suggests that 4..8 is the best range to test for here
    // (testing a wider range runs the danger of picking the wrong phase for
    // a message that would otherwise be successfully decoded - the correlation
    // functions can match well with a one symbol / half bit offset)

    // this is consistent with the peak detection which should produce
    // the first data symbol with phase offset 4..8

    //test = correlate_check_2(&m[0]);
    //if (test > bestval) { bestval = test; best = 2; }
    //test = correlate_check_3(&m[0]);
    //if (test > bestval) { bestval = test; best = 3; }
    test = correlate_check_4(&m[0]);
    if (test > bestval) { bestval = test; best = 4; }
    test = correlate_check_0(&m[1]);
    if (test > bestval) { bestval = test; best = 5; }
    test = correlate_check_1(&m[1]);
    if (test > bestval) { bestval = test; best = 6; }
    test = correlate_check_2(&m[1]);
    if (test > bestval) { bestval = test; best = 7; }
    test = correlate_check_3(&m[1]);
    if (test > bestval) { bestval = test; best = 8; }
    //test = correlate_check_4(&m[1]);
    //if (test > bestval) { bestval = test; best = 9; }
    return best;
}

//
//=========================================================================
//
// Detect a Mode S messages inside the magnitude buffer pointed by 'm' and of
// size 'mlen' bytes. Every detected Mode S message is convert it into a
// stream of bits and passed to the function to display it.
//
void detectModeS_oversample(uint16_t *m, uint32_t mlen) {
    struct modesMessage mm;
    unsigned char msg[MODES_LONG_MSG_BYTES], *pMsg;
    uint32_t j;

    memset(&mm, 0, sizeof(mm));

    for (j = 0; j < mlen; j++) {
        uint16_t *preamble = &m[j];
        int high, i, initial_phase, phase, errors, errors56, errorsTy; 
        int msglen, scanlen;
        uint16_t *pPtr;
        uint8_t theByte, theErrs;
        uint32_t sigLevel, noiseLevel;
        uint16_t snr;
        int try_phase;

        // Look for a message starting at around sample 0 with phase offset 3..7

        // Ideal sample values for preambles with different phase
        // Xn is the first data symbol with phase offset N
        //
        // sample#: 0 1 2 3 4 5 6 7 8 9 0 1 2 3 4 5 6 7 8 9 0
        // phase 3: 2/4\0/5\1 0 0 0 0/5\1/3 3\0 0 0 0 0 0 X4
        // phase 4: 1/5\0/4\2 0 0 0 0/4\2 2/4\0 0 0 0 0 0 0 X0
        // phase 5: 0/5\1/3 3\0 0 0 0/3 3\1/5\0 0 0 0 0 0 0 X1
        // phase 6: 0/4\2 2/4\0 0 0 0 2/4\0/5\1 0 0 0 0 0 0 X2
        // phase 7: 0/3 3\1/5\0 0 0 0 1/5\0/4\2 0 0 0 0 0 0 X3
        //
        
        // quick check: we must have a rising edge 0->1 and a falling edge 12->13
        if (! (preamble[0] < preamble[1] && preamble[12] > preamble[13]) )
           continue;

        if (preamble[1] > preamble[2] &&                                       // 1
            preamble[2] < preamble[3] && preamble[3] > preamble[4] &&          // 3
            preamble[8] < preamble[9] && preamble[9] > preamble[10] &&         // 9
            preamble[10] < preamble[11]) {                                     // 11-12
            // peaks at 1,3,9,11-12: phase 3
            high = (preamble[1] + preamble[3] + preamble[9] + preamble[11] + preamble[12]) / 4;
            sigLevel = preamble[1] + preamble[3] + preamble[9];
            noiseLevel = preamble[5] + preamble[6] + preamble[7];
        } else if (preamble[1] > preamble[2] &&                                // 1
                   preamble[2] < preamble[3] && preamble[3] > preamble[4] &&   // 3
                   preamble[8] < preamble[9] && preamble[9] > preamble[10] &&  // 9
                   preamble[11] < preamble[12]) {                              // 12
            // peaks at 1,3,9,12: phase 4
            high = (preamble[1] + preamble[3] + preamble[9] + preamble[12]) / 4;
            sigLevel = preamble[1] + preamble[3] + preamble[9] + preamble[12];
            noiseLevel = preamble[5] + preamble[6] + preamble[7] + preamble[8];
        } else if (preamble[1] > preamble[2] &&                                // 1
                   preamble[2] < preamble[3] && preamble[4] > preamble[5] &&   // 3-4
                   preamble[8] < preamble[9] && preamble[10] > preamble[11] && // 9-10
                   preamble[11] < preamble[12]) {                              // 12
            // peaks at 1,3-4,9-10,12: phase 5
            high = (preamble[1] + preamble[3] + preamble[4] + preamble[9] + preamble[10] + preamble[12]) / 4;
            sigLevel = preamble[1] + preamble[12];
            noiseLevel = preamble[6] + preamble[7];
        } else if (preamble[1] > preamble[2] &&                                 // 1
                   preamble[3] < preamble[4] && preamble[4] > preamble[5] &&    // 4
                   preamble[9] < preamble[10] && preamble[10] > preamble[11] && // 10
                   preamble[11] < preamble[12]) {                               // 12
            // peaks at 1,4,10,12: phase 6
            high = (preamble[1] + preamble[4] + preamble[10] + preamble[12]) / 4;
            sigLevel = preamble[1] + preamble[4] + preamble[10] + preamble[12];
            noiseLevel = preamble[5] + preamble[6] + preamble[7] + preamble[8];
        } else if (preamble[2] > preamble[3] &&                                 // 1-2
                   preamble[3] < preamble[4] && preamble[4] > preamble[5] &&    // 4
                   preamble[9] < preamble[10] && preamble[10] > preamble[11] && // 10
                   preamble[11] < preamble[12]) {                               // 12
            // peaks at 1-2,4,10,12: phase 7
            high = (preamble[1] + preamble[2] + preamble[4] + preamble[10] + preamble[12]) / 4;
            sigLevel = preamble[4] + preamble[10] + preamble[12];
            noiseLevel = preamble[6] + preamble[7] + preamble[8];
        } else {
            // no suitable peaks
            continue;
        }

        // Check for enough signal
        if (sigLevel * 2 < 3 * noiseLevel) // about 3.5dB SNR
            continue;

        // Check that the "quiet" bits 6,7,15,16,17 are actually quiet
        if (preamble[5] >= high ||
            preamble[6] >= high ||
            preamble[7] >= high ||
            preamble[8] >= high ||
            preamble[14] >= high ||
            preamble[15] >= high ||
            preamble[16] >= high ||
            preamble[17] >= high ||
            preamble[18] >= high) {
            ++Modes.stat_preamble_not_quiet;
            continue;
        }

        // Crosscorrelate against the first few bits to find a likely phase offset
        initial_phase = best_phase(&preamble[19]);
        if (initial_phase < 0) {
            ++Modes.stat_preamble_no_correlation;
            continue; // nothing satisfactory
        }

        Modes.stat_valid_preamble++;
        Modes.stat_preamble_phase[initial_phase%MODES_MAX_PHASE_STATS]++;

        try_phase = initial_phase;

    retry:
        // Rather than clear the whole mm structure, just clear the parts which are required. The clear
        // is required for every possible preamble, and we don't want to be memset-ing the whole
        // modesMessage structure if we don't have to..
        mm.bFlags          =
            mm.crcok           = 
            mm.correctedbits   = 0;

        // Decode all the next 112 bits, regardless of the actual message
        // size. We'll check the actual message type later
        
        pMsg = &msg[0];
        pPtr = &m[j+19] + (try_phase/5);
        phase = try_phase % 5;
        theByte = 0;
        theErrs = 0; errorsTy = 0;
        errors  = 0; errors56 = 0;
        msglen = scanlen = MODES_LONG_MSG_BITS;
        for (i = 0; i < scanlen; i++) {
            int test;

            switch (phase) {
            case 0:
                test = slice_phase0(pPtr);
                phase = 2;
                pPtr += 2;
                break;

            case 1:
                test = slice_phase1(pPtr);
                phase = 3;
                pPtr += 2;
                break;

            case 2:
                test = slice_phase2(pPtr);
                phase = 4;
                pPtr += 2;
                break;

            case 3:
                test = slice_phase3(pPtr);
                phase = 0;
                pPtr += 3;
                break;

            case 4:
                test = slice_phase4(pPtr);

                // A phase-4 bit exactly straddles a sample boundary.
                // Here's what a 1-0 bit with phase 4 looks like:
                //
                //     |SYM 1|
                //  xxx|     |     |xxx
                //           |SYM 2|
                //
                // 012340123401234012340  <-- sample phase
                // | 0  | 1  | 2  | 3  |  <-- sample boundaries
                //
                // Samples 1 and 2 only have power from symbols 1 and 2.
                // So we can use this to extract signal/noise values
                // as one of the two symbols is high (signal) and the
                // other is low (noise)
                //
                // This also gives us an equal number of signal and noise
                // samples, which is convenient. Using the first half of
                // a phase 0 bit, or the second half of a phase 3 bit, would
                // also work, but we have no guarantees about how many signal
                // or noise bits we'd see in those phases.

                if (test < 0) {   // 0 1
                    noiseLevel += pPtr[1];
                    sigLevel += pPtr[2];
                } else {          // 1 0
                    sigLevel += pPtr[1];
                    noiseLevel += pPtr[2];
                }
                phase = 1;
                pPtr += 3;
                break;

            default:
                test = 0;
                break;
            }

            if (test > 0)
                theByte |= 1;
            /* else if (test < 0) theByte |= 0; */
            else if (test == 0) {
                if (i >= MODES_SHORT_MSG_BITS) { // poor correlation, and we're in the long part of a frame
                    errors++;
                } else if (i >= 5) {             // poor correlation, and we're in the short part of a frame                    
                    scanlen = MODES_LONG_MSG_BITS;
                    errors56 = ++errors;
                } else if (i) {                  // poor correlation, and we're in the message type part of a frame
                    errorsTy = errors56 = ++errors;
                    theErrs |= 1;
                } else {                         // poor correlation, and we're in the first bit of the message type part of a frame
                    errorsTy = errors56 = ++errors;
                    theErrs |= 1;
                }
            }

            if ((i & 7) == 7)
                *pMsg++ = theByte;

            theByte = theByte << 1;

            if (i < 7)
              {theErrs = theErrs << 1;}

            // If we've exceeded the permissible number of encoding errors, abandon ship now
            if (errors > MODES_MSG_ENCODER_ERRS) {
                if (i < MODES_SHORT_MSG_BITS) {
                    msglen = 0;
                } else if ((errorsTy == 1) && (theErrs == 0x80)) {
                    // If we only saw one error in the first bit of the byte of the frame, then it's possible 
                    // we guessed wrongly about the value of the bit. We may be able to correct it by guessing
                    // the other way.
                    //
                    // We guessed a '1' at bit 7, which is the DF length bit == 112 Bits.
                    // Inverting bit 7 will change the message type from a long to a short. 
                    // Invert the bit, cross your fingers and carry on.
                    msglen  = MODES_SHORT_MSG_BITS;
                    msg[0] ^= theErrs; errorsTy = 0;
                    errors  = errors56; // revert to the number of errors prior to bit 56
                    Modes.stat_DF_Len_Corrected++;
                } else if (i < MODES_LONG_MSG_BITS) {
                    msglen = MODES_SHORT_MSG_BITS;
                    errors = errors56;
                } else {
                    msglen = MODES_LONG_MSG_BITS;
                }

                break;
            }
        }

        // Ensure msglen is consistent with the DF type
        i = modesMessageLenByType(msg[0] >> 3);
        if      (msglen > i) {msglen = i;}
        else if (msglen < i) {msglen = 0;}

        //
        // If we guessed at any of the bits in the DF type field, then look to see if our guess was sensible.
        // Do this by looking to see if the original guess results in the DF type being one of the ICAO defined
        // message types. If it isn't then toggle the guessed bit and see if this new value is ICAO defined.
        // if the new value is ICAO defined, then update it in our message.
        if ((msglen) && (errorsTy == 1) && (theErrs & 0x78)) {
            // We guessed at one (and only one) of the message type bits. See if our guess is "likely" 
            // to be correct by comparing the DF against a list of known good DF's
            int      thisDF      = ((theByte = msg[0]) >> 3) & 0x1f;
            uint32_t validDFbits = 0x017F0831;   // One bit per 32 possible DF's. Set bits 0,4,5,11,16.17.18.19,20,21,22,24
            uint32_t thisDFbit   = (1 << thisDF);
            if (0 == (validDFbits & thisDFbit)) {
                // The current DF is not ICAO defined, so is probably an errors. 
                // Toggle the bit we guessed at and see if the resultant DF is more likely
                theByte  ^= theErrs;
                thisDF    = (theByte >> 3) & 0x1f;
                thisDFbit = (1 << thisDF);
                // if this DF any more likely?
                if (validDFbits & thisDFbit) {
                    // Yep, more likely, so update the main message 
                    msg[0] = theByte;
                    Modes.stat_DF_Type_Corrected++;
                    errors--; // decrease the error count so we attempt to use the modified DF.
                }
            }
        }

        // snr = 5 * 20log10(sigLevel / noiseLevel)         (in units of 0.2dB)
        //     = 100log10(sigLevel) - 100log10(noiseLevel)

        while (sigLevel > 65535 || noiseLevel > 65535) {
            sigLevel >>= 1;
            noiseLevel >>= 1;
        }
        snr = Modes.log10lut[sigLevel] - Modes.log10lut[noiseLevel];

        // When we reach this point, if error is small, and the signal strength is large enough
        // we may have a Mode S message on our hands. It may still be broken and the CRC may not 
        // be correct, but this can be handled by the next layer.
        if ( (msglen) 
             // && ((2 * snr) > (int) (MODES_MSG_SQUELCH_DB * 10))
          && (errors      <= MODES_MSG_ENCODER_ERRS) ) {
            // Set initial mm structure details
            mm.timestampMsg = Modes.timestampBlk + (j*5) + try_phase;
            mm.signalLevel = (snr > 255 ? 255 : (uint8_t)snr);
            mm.phase_corrected = (initial_phase != try_phase);
            
            // Decode the received message
            decodeModesMessage(&mm, msg);

            // Update statistics
            if (Modes.stats) {
                struct demod_stats *dstats = (mm.phase_corrected ? &Modes.stat_demod_phasecorrected : &Modes.stat_demod);

                switch (errors) {
                case 0:  dstats->demodulated0++; break;
                case 1:  dstats->demodulated1++; break;
                case 2:  dstats->demodulated2++; break;
                default: dstats->demodulated3++; break;
                }
                
                if (mm.crcok) {
                    dstats->goodcrc++;
                    dstats->goodcrc_byphase[try_phase%MODES_MAX_PHASE_STATS]++;
                } else if (mm.correctedbits > 0) {
                    dstats->badcrc++;                    
                    dstats->fixed++;
                    if (mm.correctedbits <= MODES_MAX_BITERRORS)
                        dstats->bit_fix[mm.correctedbits-1] += 1;
                } else {
                    dstats->badcrc++;
                }
            }
            
            // Skip this message if we are sure it's fine
            if (mm.crcok || mm.correctedbits) {
                j += (16+msglen)*6/5 - 1;
            }
            
            // Pass data to the next layer
            useModesMessage(&mm);

            // Only try with different phases if we mostly demodulated OK,
            // but the CRC failed. This seems to catch most of the cases
            // where trying different phases actually helps, and is much
            // cheaper than trying it on every single candidate that passes
            // peak detection
            if (Modes.phase_enhance && !mm.crcok && !mm.correctedbits) {
                if (try_phase == initial_phase)
                    ++Modes.stat_out_of_phase;
                try_phase++;
                if (try_phase == 9)
                    try_phase = 4;
                if (try_phase != initial_phase)
                    goto retry;
            }
        }
    }

    //Send any remaining partial raw buffers now
    if (Modes.rawOutUsed || Modes.beastOutUsed)
      {
      Modes.net_output_raw_rate_count++;
      if (Modes.net_output_raw_rate_count > Modes.net_output_raw_rate)
        {
        if (Modes.rawOutUsed) {
            modesSendAllClients(Modes.ros, Modes.rawOut, Modes.rawOutUsed);
            Modes.rawOutUsed = 0;
        }
        if (Modes.beastOutUsed) {
            modesSendAllClients(Modes.bos, Modes.beastOut, Modes.beastOutUsed);
            Modes.beastOutUsed = 0;
        }
        Modes.net_output_raw_rate_count = 0;
        }
      }
    else if ( (Modes.net) 
           && (Modes.net_heartbeat_rate) 
           && ((++Modes.net_heartbeat_count) > Modes.net_heartbeat_rate) ) {
      //
      // We haven't received any Mode A/C/S messages for some time. To try and keep any TCP
      // links alive, send a null frame. This will help stop any routers discarding our TCP 
      // link which will cause an un-recoverable link error if/when a real frame arrives.   
      //
      // Fudge up a null message
      memset(&mm, 0, sizeof(mm));
      mm.msgbits      = MODES_SHORT_MSG_BITS;
      mm.timestampMsg = Modes.timestampBlk;

      // Feed output clients
      modesQueueOutput(&mm);

      // Reset the heartbeat counter
      Modes.net_heartbeat_count = 0;
      }
}

//
//=========================================================================
//
// When a new message is available, because it was decoded from the RTL device, 
// file, or received in the TCP input port, or any other way we can receive a 
// decoded message, we call this function in order to use the message.
//
// Basically this function passes a raw message to the upper layers for further
// processing and visualization
//
void useModesMessage(struct modesMessage *mm) {
    if ((Modes.check_crc == 0) || (mm->crcok) || (mm->correctedbits)) { // not checking, ok or fixed

        // If we are decoding, track aircraft
        if (!Modes.no_decode) {
            interactiveReceiveData(mm);
        }

        // In non-interactive non-quiet mode, display messages on standard output
        if (!Modes.interactive && !Modes.quiet) {
            displayModesMessage(mm);
        }

        // Feed output clients
        if (Modes.net) {modesQueueOutput(mm);}
    }
}
//
//=========================================================================
//
// Always positive MOD operation, used for CPR decoding.
//
int cprModFunction(int a, int b) {
    int res = a % b;
    if (res < 0) res += b;
    return res;
}
//
//=========================================================================
//
// The NL function uses the precomputed table from 1090-WP-9-14
//
int cprNLFunction(double lat) {
    if (lat < 0) lat = -lat; // Table is simmetric about the equator
    if (lat < 10.47047130) return 59;
    if (lat < 14.82817437) return 58;
    if (lat < 18.18626357) return 57;
    if (lat < 21.02939493) return 56;
    if (lat < 23.54504487) return 55;
    if (lat < 25.82924707) return 54;
    if (lat < 27.93898710) return 53;
    if (lat < 29.91135686) return 52;
    if (lat < 31.77209708) return 51;
    if (lat < 33.53993436) return 50;
    if (lat < 35.22899598) return 49;
    if (lat < 36.85025108) return 48;
    if (lat < 38.41241892) return 47;
    if (lat < 39.92256684) return 46;
    if (lat < 41.38651832) return 45;
    if (lat < 42.80914012) return 44;
    if (lat < 44.19454951) return 43;
    if (lat < 45.54626723) return 42;
    if (lat < 46.86733252) return 41;
    if (lat < 48.16039128) return 40;
    if (lat < 49.42776439) return 39;
    if (lat < 50.67150166) return 38;
    if (lat < 51.89342469) return 37;
    if (lat < 53.09516153) return 36;
    if (lat < 54.27817472) return 35;
    if (lat < 55.44378444) return 34;
    if (lat < 56.59318756) return 33;
    if (lat < 57.72747354) return 32;
    if (lat < 58.84763776) return 31;
    if (lat < 59.95459277) return 30;
    if (lat < 61.04917774) return 29;
    if (lat < 62.13216659) return 28;
    if (lat < 63.20427479) return 27;
    if (lat < 64.26616523) return 26;
    if (lat < 65.31845310) return 25;
    if (lat < 66.36171008) return 24;
    if (lat < 67.39646774) return 23;
    if (lat < 68.42322022) return 22;
    if (lat < 69.44242631) return 21;
    if (lat < 70.45451075) return 20;
    if (lat < 71.45986473) return 19;
    if (lat < 72.45884545) return 18;
    if (lat < 73.45177442) return 17;
    if (lat < 74.43893416) return 16;
    if (lat < 75.42056257) return 15;
    if (lat < 76.39684391) return 14;
    if (lat < 77.36789461) return 13;
    if (lat < 78.33374083) return 12;
    if (lat < 79.29428225) return 11;
    if (lat < 80.24923213) return 10;
    if (lat < 81.19801349) return 9;
    if (lat < 82.13956981) return 8;
    if (lat < 83.07199445) return 7;
    if (lat < 83.99173563) return 6;
    if (lat < 84.89166191) return 5;
    if (lat < 85.75541621) return 4;
    if (lat < 86.53536998) return 3;
    if (lat < 87.00000000) return 2;
    else return 1;
}
//
//=========================================================================
//
int cprNFunction(double lat, int fflag) {
    int nl = cprNLFunction(lat) - (fflag ? 1 : 0);
    if (nl < 1) nl = 1;
    return nl;
}
//
//=========================================================================
//
double cprDlonFunction(double lat, int fflag, int surface) {
    return (surface ? 90.0 : 360.0) / cprNFunction(lat, fflag);
}
//
//=========================================================================
//
// This algorithm comes from:
// http://www.lll.lu/~edward/edward/adsb/DecodingADSBposition.html.
//
// A few remarks:
// 1) 131072 is 2^17 since CPR latitude and longitude are encoded in 17 bits.
//
int decodeCPR(struct aircraft *a, int fflag, int surface) {
    double AirDlat0 = (surface ? 90.0 : 360.0) / 60.0;
    double AirDlat1 = (surface ? 90.0 : 360.0) / 59.0;
    double lat0 = a->even_cprlat;
    double lat1 = a->odd_cprlat;
    double lon0 = a->even_cprlon;
    double lon1 = a->odd_cprlon;

    // Compute the Latitude Index "j"
    int    j     = (int) floor(((59*lat0 - 60*lat1) / 131072) + 0.5);
    double rlat0 = AirDlat0 * (cprModFunction(j,60) + lat0 / 131072);
    double rlat1 = AirDlat1 * (cprModFunction(j,59) + lat1 / 131072);

    time_t now = time(NULL);
    double surface_rlat = MODES_USER_LATITUDE_DFLT;
    double surface_rlon = MODES_USER_LONGITUDE_DFLT;

    if (surface) {
        // If we're on the ground, make sure we have a (likely) valid Lat/Lon
        if ((a->bFlags & MODES_ACFLAGS_LATLON_VALID) && (((int)(now - a->seenLatLon)) < Modes.interactive_display_ttl)) {
            surface_rlat = a->lat;
            surface_rlon = a->lon;
        } else if (Modes.bUserFlags & MODES_USER_LATLON_VALID) {
            surface_rlat = Modes.fUserLat;
            surface_rlon = Modes.fUserLon;
        } else {
            // No local reference, give up
            return (-1);
        }
        rlat0 += floor(surface_rlat / 90.0) * 90.0;  // Move from 1st quadrant to our quadrant
        rlat1 += floor(surface_rlat / 90.0) * 90.0;
    } else {
        if (rlat0 >= 270) rlat0 -= 360;
        if (rlat1 >= 270) rlat1 -= 360;
    }

    // Check to see that the latitude is in range: -90 .. +90
    if (rlat0 < -90 || rlat0 > 90 || rlat1 < -90 || rlat1 > 90)
        return (-1);

    // Check that both are in the same latitude zone, or abort.
    if (cprNLFunction(rlat0) != cprNLFunction(rlat1))
        return (-1);

    // Compute ni and the Longitude Index "m"
    if (fflag) { // Use odd packet.
        int ni = cprNFunction(rlat1,1);
        int m = (int) floor((((lon0 * (cprNLFunction(rlat1)-1)) -
                              (lon1 * cprNLFunction(rlat1))) / 131072.0) + 0.5);
        a->lon = cprDlonFunction(rlat1, 1, surface) * (cprModFunction(m, ni)+lon1/131072);
        a->lat = rlat1;
    } else {     // Use even packet.
        int ni = cprNFunction(rlat0,0);
        int m = (int) floor((((lon0 * (cprNLFunction(rlat0)-1)) -
                              (lon1 * cprNLFunction(rlat0))) / 131072) + 0.5);
        a->lon = cprDlonFunction(rlat0, 0, surface) * (cprModFunction(m, ni)+lon0/131072);
        a->lat = rlat0;
    }

    if (surface) {
        a->lon += floor(surface_rlon / 90.0) * 90.0;  // Move from 1st quadrant to our quadrant
    } else if (a->lon > 180) {
        a->lon -= 360;
    }

    a->seenLatLon      = a->seen;
    a->timestampLatLon = a->timestamp;
    a->bFlags         |= (MODES_ACFLAGS_LATLON_VALID | MODES_ACFLAGS_LATLON_REL_OK);

    return 0;
}
//
//=========================================================================
//
// This algorithm comes from:
// 1090-WP29-07-Draft_CPR101 (which also defines decodeCPR() )
//
// There is an error in this document related to CPR relative decode.
// Should use trunc() rather than the floor() function in Eq 38 and related for deltaZI.
// floor() returns integer less than argument
// trunc() returns integer closer to zero than argument.
// Note:   text of document describes trunc() functionality for deltaZI calculation
//         but the formulae use floor().
//
int decodeCPRrelative(struct aircraft *a, int fflag, int surface) {
    double AirDlat;
    double AirDlon;
    double lat;
    double lon;
    double lonr, latr;
    double rlon, rlat;
    int j,m;

    if (a->bFlags & MODES_ACFLAGS_LATLON_REL_OK) { // Ok to try aircraft relative first
        latr = a->lat;
        lonr = a->lon;
    } else if (Modes.bUserFlags & MODES_USER_LATLON_VALID) { // Try ground station relative next
        latr = Modes.fUserLat;
        lonr = Modes.fUserLon;
    } else {
        return (-1); // Exit with error - can't do relative if we don't have ref.
    }

    if (fflag) { // odd
        AirDlat = (surface ? 90.0 : 360.0) / 59.0;
        lat = a->odd_cprlat;
        lon = a->odd_cprlon;
    } else {    // even
        AirDlat = (surface ? 90.0 : 360.0) / 60.0;
        lat = a->even_cprlat;
        lon = a->even_cprlon;
    }

    // Compute the Latitude Index "j"
    j = (int) (floor(latr/AirDlat) +
               trunc(0.5 + cprModFunction((int)latr, (int)AirDlat)/AirDlat - lat/131072));
    rlat = AirDlat * (j + lat/131072);
    if (rlat >= 270) rlat -= 360;

    // Check to see that the latitude is in range: -90 .. +90
    if (rlat < -90 || rlat > 90) {
        a->bFlags &= ~MODES_ACFLAGS_LATLON_REL_OK; // This will cause a quick exit next time if no global has been done
        return (-1);                               // Time to give up - Latitude error
    }

    // Check to see that answer is reasonable - ie no more than 1/2 cell away 
    if (fabs(rlat - a->lat) > (AirDlat/2)) {
        a->bFlags &= ~MODES_ACFLAGS_LATLON_REL_OK; // This will cause a quick exit next time if no global has been done
        return (-1);                               // Time to give up - Latitude error 
    }

    // Compute the Longitude Index "m"
    AirDlon = cprDlonFunction(rlat, fflag, surface);
    m = (int) (floor(lonr/AirDlon) +
               trunc(0.5 + cprModFunction((int)lonr, (int)AirDlon)/AirDlon - lon/131072));
    rlon = AirDlon * (m + lon/131072);
    if (rlon > 180) rlon -= 360;

    // Check to see that answer is reasonable - ie no more than 1/2 cell away
    if (fabs(rlon - a->lon) > (AirDlon/2)) {
        a->bFlags &= ~MODES_ACFLAGS_LATLON_REL_OK; // This will cause a quick exit next time if no global has been done
        return (-1);                               // Time to give up - Longitude error
    }

    a->lat = rlat;
    a->lon = rlon;

    a->seenLatLon      = a->seen;
    a->timestampLatLon = a->timestamp;
    a->bFlags         |= (MODES_ACFLAGS_LATLON_VALID | MODES_ACFLAGS_LATLON_REL_OK);
    return (0);
}
//
// ===================== Mode S detection and decoding  ===================
//<|MERGE_RESOLUTION|>--- conflicted
+++ resolved
@@ -910,12 +910,9 @@
     // If we're checking CRC and the CRC is invalid, then we can't trust any 
     // of the data contents, so save time and give up now.
     if ((Modes.check_crc) && (!mm->crcok) && (!mm->correctedbits)) { return;}
-<<<<<<< HEAD
 
     // If decoding is disabled, this is as far as we go.
     if (Modes.no_decode) return;
-=======
->>>>>>> 1769ac90
 
     // Fields for DF0, DF16
     if (mm->msgtype == 0  || mm->msgtype == 16) {
@@ -2370,43 +2367,6 @@
             }
         }
     }
-
-    //Send any remaining partial raw buffers now
-    if (Modes.rawOutUsed || Modes.beastOutUsed)
-      {
-      Modes.net_output_raw_rate_count++;
-      if (Modes.net_output_raw_rate_count > Modes.net_output_raw_rate)
-        {
-        if (Modes.rawOutUsed) {
-            modesSendAllClients(Modes.ros, Modes.rawOut, Modes.rawOutUsed);
-            Modes.rawOutUsed = 0;
-        }
-        if (Modes.beastOutUsed) {
-            modesSendAllClients(Modes.bos, Modes.beastOut, Modes.beastOutUsed);
-            Modes.beastOutUsed = 0;
-        }
-        Modes.net_output_raw_rate_count = 0;
-        }
-      }
-    else if ( (Modes.net) 
-           && (Modes.net_heartbeat_rate) 
-           && ((++Modes.net_heartbeat_count) > Modes.net_heartbeat_rate) ) {
-      //
-      // We haven't received any Mode A/C/S messages for some time. To try and keep any TCP
-      // links alive, send a null frame. This will help stop any routers discarding our TCP 
-      // link which will cause an un-recoverable link error if/when a real frame arrives.   
-      //
-      // Fudge up a null message
-      memset(&mm, 0, sizeof(mm));
-      mm.msgbits      = MODES_SHORT_MSG_BITS;
-      mm.timestampMsg = Modes.timestampBlk;
-
-      // Feed output clients
-      modesQueueOutput(&mm);
-
-      // Reset the heartbeat counter
-      Modes.net_heartbeat_count = 0;
-      }
 }
 
 //
