--- conflicted
+++ resolved
@@ -1,4 +1,9 @@
-<<<<<<< HEAD
+dump1090-fa (3.6.0~dev) UNRELEASED; urgency=medium
+
+  * In development
+
+ -- Oliver Jowett <oliver@mutability.co.uk>  Mon, 19 Jun 2017 11:11:59 -0500
+
 dump1090-fa (3.5.3) stable; urgency=medium
 
   * Skip 3.5.2 to align with piaware versioning
@@ -18,13 +23,6 @@
   * Makefile cleanups (Michael Tatarinov)
 
  -- Oliver Jowett <oliver@mutability.co.uk>  Mon, 31 Jul 2017 13:43:32 +0100
-=======
-dump1090-fa (3.6.0~dev) UNRELEASED; urgency=medium
-
-  * In development
-
- -- Oliver Jowett <oliver@mutability.co.uk>  Mon, 19 Jun 2017 11:11:59 -0500
->>>>>>> c9997a78
 
 dump1090-fa (3.5.0) stable; urgency=medium
 
