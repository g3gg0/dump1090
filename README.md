# dump1090-fa Debian/Raspbian packages

This is a fork of [dump1090-mutability](https://github.com/mutability/dump1090)
customized for use within [FlightAware](http://flightaware.com)'s
[PiAware](http://flightaware.com/adsb/piaware) software.

It is designed to build as a Debian package.

## Building under stretch

```bash
$ sudo apt-get install build-essential debhelper librtlsdr-dev pkg-config dh-systemd libncurses5-dev libbladerf-dev
$ dpkg-buildpackage -b
```


## Building under jessie

### Dependencies - bladeRF

You will need a build of libbladeRF. You can build packages from source:

<<<<<<< HEAD
```
git clone https://github.com/Nuand/bladeRF.git
cd bladeRF
dpkg-buildpackage -b
=======
```bash
$ git clone https://github.com/Nuand/bladeRF.git  
$ cd bladeRF  
$ git checkout 2017.12-rc1  
$ dpkg-buildpackage -b
>>>>>>> 01b07ec5
```

Or Nuand has some build/install instructions including an Ubuntu PPA
at https://github.com/Nuand/bladeRF/wiki/Getting-Started:-Linux

Or FlightAware provides armhf packages as part of the piaware repository;
see https://flightaware.com/adsb/piaware/install

### Dependencies - rtlsdr

This is packaged with jessie. `sudo apt-get install librtlsdr-dev`

### Actually building it

Nothing special, just build it (`dpkg-buildpackage -b`)

## Building under wheezy

First run `prepare-wheezy-tree.sh`. This will create a package tree in
package-wheezy/. Build in there (`dpkg-buildpackage -b`)

The wheezy build does not include bladeRF support.

## Building manually

You can probably just run "make" after installing the required dependencies.
Binaries are built in the source directory; you will need to arrange to
install them (and a method for starting them) yourself.

<<<<<<< HEAD
`make BLADERF=no` will disable bladeRF support and remove the dependency on
libbladeRF.

`make RTLSDR=no` will disable rtl-sdr support and remove the dependency on
=======
``make BLADERF=no`` will disable bladeRF support and remove the dependency on
libbladeRF.

``make RTLSDR=no`` will disable rtl-sdr support and remove the dependency on
>>>>>>> 01b07ec5
librtlsdr.<|MERGE_RESOLUTION|>--- conflicted
+++ resolved
@@ -13,25 +13,17 @@
 $ dpkg-buildpackage -b
 ```
 
-
 ## Building under jessie
 
 ### Dependencies - bladeRF
 
 You will need a build of libbladeRF. You can build packages from source:
 
-<<<<<<< HEAD
-```
-git clone https://github.com/Nuand/bladeRF.git
-cd bladeRF
-dpkg-buildpackage -b
-=======
 ```bash
 $ git clone https://github.com/Nuand/bladeRF.git  
 $ cd bladeRF  
 $ git checkout 2017.12-rc1  
 $ dpkg-buildpackage -b
->>>>>>> 01b07ec5
 ```
 
 Or Nuand has some build/install instructions including an Ubuntu PPA
@@ -61,15 +53,8 @@
 Binaries are built in the source directory; you will need to arrange to
 install them (and a method for starting them) yourself.
 
-<<<<<<< HEAD
-`make BLADERF=no` will disable bladeRF support and remove the dependency on
-libbladeRF.
-
-`make RTLSDR=no` will disable rtl-sdr support and remove the dependency on
-=======
 ``make BLADERF=no`` will disable bladeRF support and remove the dependency on
 libbladeRF.
 
-``make RTLSDR=no`` will disable rtl-sdr support and remove the dependency on
->>>>>>> 01b07ec5
+``make RTLSDR=no`` will disable rtl-sdr support and remove the dependency on 
 librtlsdr.