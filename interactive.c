--- conflicted
+++ resolved
@@ -263,21 +263,13 @@
             }
             signalMean += signalDisplay;
 
-<<<<<<< HEAD
-            mvprintw(row, 0, "%s%06X %-4s  %-4s  %-8s %6s %3s  %3s  %7s %8s %5.1f %5d %*.0f",
-                     (a->addr & MODES_NON_ICAO_ADDRESS) ? "~" : " ", (a->addr & 0xffffff),
-                     strMode, strSquawk, a->callsign, strFl, strGs, strTt,
-                     strLat, strLon, 10 * log10(signalAverage), msgs,
-                     Modes.interactive_display_size, (now - a->seen)/1000.0);
-            ++row;
-=======
             if (row < rows) {
-                mvprintw(row, 0, "%s%06X %-4s  %-4s  %-8s %6s %3s  %3s  %7s %8s %5.1f %5d %2.0f",
+                mvprintw(row, 0, "%s%06X %-4s  %-4s  %-8s %6s %3s  %3s  %7s %8s %5.1f %5d %*.0f",
                      (a->addr & MODES_NON_ICAO_ADDRESS) ? "~" : " ", (a->addr & 0xffffff),
                      strMode, strSquawk, a->callsign, strFl, strGs, strTt,
                      Modes.interactive_show_distance ? strDistance : strLat,
                      Modes.interactive_show_distance ? strBearing : strLon,
-                     signalDisplay, msgs, (now - a->seen)/1000.0);
+                     signalDisplay, msgs, Modes.interactive_display_size, (now - a->seen)/1000.0);
 
                 if (signalDisplay >= signalMax) {
                     rowMaxRSSI = row;
@@ -292,7 +284,6 @@
                 ++row;
             }
 
->>>>>>> dbdf18dc
         }
         a = a->next;
     }
