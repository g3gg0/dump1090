"use strict";

function PlaneObject(icao) {
	// Info about the plane
        this.icao      = icao;
        this.icaorange = findICAORange(icao);
        this.flight    = null;
	this.squawk    = null;
	this.selected  = false;
        this.category  = null;

	// Basic location information
        this.altitude  = null;
        this.speed     = null;
        this.track     = null;
        this.prev_position = null;
        this.position  = null;
        this.position_from_mlat = false
        this.sitedist  = null;

	// Data packet numbers
	this.messages  = null;
        this.rssi      = null;

        // Track history as a series of line segments
        this.track_linesegs = [];
        this.history_size = 0;

	// When was this last updated (receiver timestamp)
        this.last_message_time = null;
        this.last_position_time = null;

        // When was this last updated (seconds before last update)
        this.seen = null;
        this.seen_pos = null;

        // Display info
        this.visible = true;
        this.marker = null;
        this.markerStyle = null;
        this.markerIcon = null;
        this.markerStaticStyle = null;
        this.markerStaticIcon = null;
        this.markerStyleKey = null;
        this.markerSvgKey = null;
        this.filter = {};

        // start from a computed registration, let the DB override it
        // if it has something else.
        this.registration = registration_from_hexid(this.icao);
        this.icaotype = null;
<<<<<<< HEAD

        // request metadata
=======
        this.typeDescription = null;
        this.wtc = null;
>>>>>>> f1428530
        getAircraftData(this.icao).done(function(data) {
                if ("r" in data) {
                        this.registration = data.r;
                }

                if ("t" in data) {
                        this.icaotype = data.t;
                }

                if ("desc" in data) {
                        this.typeDescription = data.desc;
                }

                if ("wtc" in data) {
                        this.wtc = data.wtc;
                }

                if (this.selected) {
		        refreshSelected();
                }
        }.bind(this));
}

PlaneObject.prototype.isFiltered = function() {
    if (this.filter.minAltitude !== undefined && this.filter.maxAltitude !== undefined) {
        if (this.altitude === null || this.altitude === undefined) {
            return true;
        }
        var planeAltitude = this.altitude === "ground" ? 0 : convert_altitude(this.altitude, this.filter.altitudeUnits);
        return planeAltitude < this.filter.minAltitude || planeAltitude > this.filter.maxAltitude;
    }

    return false;
}

// Appends data to the running track so we can get a visual tail on the plane
// Only useful for a long running browser session.
PlaneObject.prototype.updateTrack = function(estimate_time) {
        if (!this.position)
                return false;
        if (this.position == this.prev_position)
                return false;

        var projHere = ol.proj.fromLonLat(this.position);
        var projPrev;
        if (this.prev_position === null) {
                projPrev = projHere;
        } else {
                projPrev = ol.proj.fromLonLat(this.prev_position);
        }

        this.prev_position = this.position;

        if (this.track_linesegs.length == 0) {
                // Brand new track
                //console.log(this.icao + " new track");
                var newseg = { fixed: new ol.geom.LineString([projHere]),
                               feature: null,
                               head_update: this.last_position_time,
                               tail_update: this.last_position_time,
                               estimated: false,
                               ground: (this.altitude === "ground")
                             };
                this.track_linesegs.push(newseg);
                this.history_size ++;
                return;
        }

        var lastseg = this.track_linesegs[this.track_linesegs.length - 1];
        var elapsed = (this.last_position_time - lastseg.head_update);
        
        var est_track = (elapsed > estimate_time);
        var ground_track = (this.altitude === "ground");
        
        if (est_track) {

                if (!lastseg.estimated) {
                        // >5s gap in data, create a new estimated segment
                        //console.log(this.icao + " switching to estimated");
                        lastseg.fixed.appendCoordinate(projPrev);
                        this.track_linesegs.push({ fixed: new ol.geom.LineString([projPrev, projHere]),
                                                   feature: null,
                                                   head_update: this.last_position_time,
                                                   estimated: true });
                        this.history_size += 2;
                } else {
                        // Keep appending to the existing dashed line; keep every point
                        lastseg.fixed.appendCoordinate(projPrev);
                        lastseg.head_update = this.last_position_time;
                        this.history_size++;
                }

                return true;
        }
        
        if (lastseg.estimated) {
                // We are back to good data (we got two points close in time), switch back to
                // solid lines.
                lastseg = { fixed: new ol.geom.LineString([projPrev]),
                            feature: null,
                            head_update: this.last_position_time,
                            tail_update: this.last_position_time,
                            estimated: false,
                            ground: (this.altitude === "ground") };
                this.track_linesegs.push(lastseg);
                this.history_size ++;
                // continue
        }
        
        if ( (lastseg.ground && this.altitude !== "ground") ||
             (!lastseg.ground && this.altitude === "ground") ) {
                //console.log(this.icao + " ground state changed");
                // Create a new segment as the ground state changed.
                // assume the state changed halfway between the two points
                // FIXME needs reimplementing post-google

                lastseg.fixed.appendCoordinate(projPrev);
                this.track_linesegs.push({ fixed: new ol.geom.LineString([projPrev, projHere]),
                                           feature: null,
                                           head_update: this.last_position_time,
                                           tail_update: this.last_position_time,
                                           estimated: false,
                                           ground: (this.altitude === "ground") });
                this.history_size += 3;
                return true;
        }
        
        // Add more data to the existing track.
        // We only retain some historical points, at 5+ second intervals,
        // plus the most recent point
        if (this.last_position_time - lastseg.tail_update >= 5) {
                // enough time has elapsed; retain the last point and add a new one
                //console.log(this.icao + " retain last point");
                lastseg.fixed.appendCoordinate(projHere);
                lastseg.tail_update = lastseg.head_update;
                this.history_size ++;
        }

        lastseg.head_update = this.last_position_time;
        return true;
};

// This is to remove the line from the screen if we deselect the plane
PlaneObject.prototype.clearLines = function() {
        for (var i = this.track_linesegs.length - 1; i >= 0 ; --i) {
                var seg = this.track_linesegs[i];
                if (seg.feature !== null) {
                        PlaneTrailFeatures.remove(seg.feature);
                        seg.feature = null;
                }
        }
};

<<<<<<< HEAD
=======
PlaneObject.prototype.getDataSource = function() {
    // MLAT
    if (this.position_from_mlat) {
        return 'mlat';
    }

    // Not MLAT, but position reported - ADSB
    if (this.position !== null) {
        return 'adsb';
    }

    var emptyHexRegex = /^0*$/;
    // No position and no ICAO hex code - Mode A/C
    if (emptyHexRegex.test(this.icao)) {
        return 'mode_ac';
    }

    // No position and ICAO hex code present - Mode S
    return 'mode_s';
};

>>>>>>> f1428530
PlaneObject.prototype.getMarkerColor = function() {
        // Emergency squawks override everything else
        if (this.squawk in SpecialSquawks)
                return SpecialSquawks[this.squawk].markerColor;

        var h, s, l;

        if (this.altitude === null) {
                h = ColorByAlt.unknown.h;
                s = ColorByAlt.unknown.s;
                l = ColorByAlt.unknown.l;
        } else if (this.altitude === "ground") {
                h = ColorByAlt.ground.h;
                s = ColorByAlt.ground.s;
                l = ColorByAlt.ground.l;
        } else {
                s = ColorByAlt.air.s;
                l = ColorByAlt.air.l;

                // find the pair of points the current altitude lies between,
                // and interpolate the hue between those points
                var hpoints = ColorByAlt.air.h;
                h = hpoints[0].val;
                for (var i = hpoints.length-1; i >= 0; --i) {
                        if (this.altitude > hpoints[i].alt) {
                                if (i == hpoints.length-1) {
                                        h = hpoints[i].val;
                                } else {
                                        h = hpoints[i].val + (hpoints[i+1].val - hpoints[i].val) * (this.altitude - hpoints[i].alt) / (hpoints[i+1].alt - hpoints[i].alt)
                                }
                                break;
                        }
                }
        }

        // If we have not seen a recent position update, change color
        if (this.seen_pos > 15) {
                h += ColorByAlt.stale.h;
                s += ColorByAlt.stale.s;
                l += ColorByAlt.stale.l;
        }

        // If this marker is selected, change color
        if (this.selected){
                h += ColorByAlt.selected.h;
                s += ColorByAlt.selected.s;
                l += ColorByAlt.selected.l;
        }

        // If this marker is a mlat position, change color
        if (this.position_from_mlat) {
                h += ColorByAlt.mlat.h;
                s += ColorByAlt.mlat.s;
                l += ColorByAlt.mlat.l;
        }

        if (h < 0) {
                h = (h % 360) + 360;
        } else if (h >= 360) {
                h = h % 360;
        }

        if (s < 5) s = 5;
        else if (s > 95) s = 95;

        if (l < 5) l = 5;
        else if (l > 95) l = 95;

        return 'hsl(' + (h/5).toFixed(0)*5 + ',' + (s/5).toFixed(0)*5 + '%,' + (l/5).toFixed(0)*5 + '%)'
}

PlaneObject.prototype.updateIcon = function() {
        var col = this.getMarkerColor();
        var opacity = (this.position_from_mlat ? 0.75 : 1.0);
        var outline = (this.position_from_mlat ? OutlineMlatColor : OutlineADSBColor);
<<<<<<< HEAD
        var baseMarker = getBaseMarker(this.category, this.icaotype);
=======
        var baseMarker = getBaseMarker(this.category, this.icaotype, this.typeDescription, this.wtc);
>>>>>>> f1428530
        var weight = ((this.selected ? 2 : 1) / baseMarker.scale).toFixed(1);
        var rotation = (this.track === null ? 0 : this.track);
        var transparentBorderWidth = 16;

        var svgKey = col + '!' + outline + '!' + baseMarker.key + '!' + weight;
        var styleKey = opacity + '!' + rotation;

        if (this.markerStyle === null || this.markerIcon === null || this.markerSvgKey != svgKey) {
                //console.log(this.icao + " new icon and style " + this.markerSvgKey + " -> " + svgKey);

                var icon = new ol.style.Icon({
                        anchor: baseMarker.anchor,
                        anchorXUnits: 'pixels',
                        anchorYUnits: 'pixels',
                        scale: baseMarker.scale,
                        imgSize: baseMarker.size,
<<<<<<< HEAD
                        src: svgPathToURI(baseMarker.path, baseMarker.size, outline, weight, col),
=======
                        src: svgPathToURI(baseMarker.path, baseMarker.size, outline, weight, col, transparentBorderWidth),
>>>>>>> f1428530
                        rotation: (baseMarker.noRotate ? 0 : rotation * Math.PI / 180.0),
                        opacity: opacity,
                        rotateWithView: (baseMarker.noRotate ? false : true)
                });

                if (baseMarker.noRotate) {
                        // the base marker won't be rotated
                        this.markerStaticIcon = icon;
                        this.markerStaticStyle = new ol.style.Style({
                                image: this.markerStaticIcon
                        });

                        // create an arrow that we will rotate around the base marker
                        // to indicate heading

                        var offset = baseMarker.markerRadius * baseMarker.scale + 6;
                        var size = offset * 2;

                        var arrowPath = "M " + offset + ",0 m 4,4 -8,0 4,-4 z";
                        this.markerIcon = new ol.style.Icon({
                                anchor: [offset, offset],
                                anchorXUnits: 'pixels',
                                anchorYUnits: 'pixels',
                                scale: 1.0,
                                imgSize: [size, size],
<<<<<<< HEAD
                                src: svgPathToURI(arrowPath, [size, size], outline, 1, outline),
=======
                                src: svgPathToURI(arrowPath, [size, size], outline, 1, outline, transparentBorderWidth),
>>>>>>> f1428530
                                rotation: rotation * Math.PI / 180.0,
                                opacity: opacity,
                                rotateWithView: true
                        });
                        this.markerStyle = new ol.style.Style({
                                image: this.markerIcon
                        });
                } else {
                        this.markerIcon = icon;
                        this.markerStyle = new ol.style.Style({
                                image: this.markerIcon
                        });
                        this.markerStaticIcon = null;
                        this.markerStaticStyle = new ol.style.Style({});
                }

                this.markerStyleKey = styleKey;
                this.markerSvgKey = svgKey;

                if (this.marker !== null) {
                        this.marker.setStyle(this.markerStyle);
                        this.markerStatic.setStyle(this.markerStaticStyle);
                }
        }

        if (this.markerStyleKey != styleKey) {
                //console.log(this.icao + " new rotation");
                this.markerIcon.setRotation(rotation * Math.PI / 180.0);
                this.markerIcon.setOpacity(opacity);
                if (this.staticIcon) {
                        this.staticIcon.setOpacity(opacity);
                }
                this.markerStyleKey = styleKey;
        }

        return true;
};

// Update our data
PlaneObject.prototype.updateData = function(receiver_timestamp, data) {
	// Update all of our data
	this.messages	= data.messages;
        this.rssi       = data.rssi;
	this.last_message_time = receiver_timestamp - data.seen;
        
        if (typeof data.altitude !== "undefined")
		this.altitude	= data.altitude;
        if (typeof data.vert_rate !== "undefined")
		this.vert_rate	= data.vert_rate;
        if (typeof data.speed !== "undefined")
		this.speed	= data.speed;
        if (typeof data.track !== "undefined")
                this.track	= data.track;
        if (typeof data.lat !== "undefined") {
                this.position   = [data.lon, data.lat];
                this.last_position_time = receiver_timestamp - data.seen_pos;

                if (SitePosition !== null) {
                        var WGS84 = new ol.Sphere(6378137);
                        this.sitedist = WGS84.haversineDistance(SitePosition, this.position);
                }

                this.position_from_mlat = false;
                if (typeof data.mlat !== "undefined") {
                        for (var i = 0; i < data.mlat.length; ++i) {
                                if (data.mlat[i] === "lat" || data.mlat[i] == "lon") {
                                        this.position_from_mlat = true;
                                        break;
                                }
                        }
                }
        }
        if (typeof data.flight !== "undefined")
		this.flight	= data.flight;
        if (typeof data.squawk !== "undefined")
		this.squawk	= data.squawk;
        if (typeof data.category !== "undefined")
                this.category	= data.category;
};

PlaneObject.prototype.updateTick = function(receiver_timestamp, last_timestamp) {
        // recompute seen and seen_pos
        this.seen = receiver_timestamp - this.last_message_time;
        this.seen_pos = (this.last_position_time === null ? null : receiver_timestamp - this.last_position_time);
        
	// If no packet in over 58 seconds, clear the plane.
	if (this.seen > 58) {
                if (this.visible) {
                        //console.log("hiding " + this.icao);
                        this.clearMarker();
                        this.visible = false;
			if (SelectedPlane == this.icao)
                                selectPlaneByHex(null,false);
                }
	} else {
                this.visible = true;
                if (this.position !== null && (this.selected || this.seen_pos < 60)) {
			if (this.updateTrack(receiver_timestamp - last_timestamp + (this.position_from_mlat ? 30 : 5))) {
                                this.updateLines();
                                this.updateMarker(true);
                        } else { 
                                this.updateMarker(false); // didn't move
                        }
                } else {
			this.clearMarker();
		}
	}
};

PlaneObject.prototype.clearMarker = function() {
	if (this.marker) {
                PlaneIconFeatures.remove(this.marker);
                PlaneIconFeatures.remove(this.markerStatic);
                /* FIXME google.maps.event.clearListeners(this.marker, 'click'); */
                this.marker = this.markerStatic = null;
	}
};

// Update our marker on the map
PlaneObject.prototype.updateMarker = function(moved) {
        if (!this.visible || this.position == null || this.isFiltered()) {
                this.clearMarker();
                return;
        }
        
        this.updateIcon();
        if (this.marker) {
                if (moved) {
                        this.marker.setGeometry(new ol.geom.Point(ol.proj.fromLonLat(this.position)));
                        this.markerStatic.setGeometry(new ol.geom.Point(ol.proj.fromLonLat(this.position)));
                }
        } else {
                this.marker = new ol.Feature(new ol.geom.Point(ol.proj.fromLonLat(this.position)));
                this.marker.hex = this.icao;
                this.marker.setStyle(this.markerStyle);
                PlaneIconFeatures.push(this.marker);

                this.markerStatic = new ol.Feature(new ol.geom.Point(ol.proj.fromLonLat(this.position)));
                this.markerStatic.hex = this.icao;
                this.markerStatic.setStyle(this.markerStaticStyle);
                PlaneIconFeatures.push(this.markerStatic);
	}
};

// Update our planes tail line,
PlaneObject.prototype.updateLines = function() {
        if (!this.selected)
                return;

        if (this.track_linesegs.length == 0)
                return;

        var estimateStyle = new ol.style.Style({
                stroke: new ol.style.Stroke({
                        color: '#a08080',
                        width: 1.5,
                        lineDash: [3, 3]
                })
        });

        var airStyle = new ol.style.Style({
                stroke: new ol.style.Stroke({
                        color: '#000000',
                        width: 2
                })
        });

        var groundStyle = new ol.style.Style({
                stroke: new ol.style.Stroke({
                        color: '#408040',
                        width: 2
                })
        });

        // create the new latest-position line
        var lastseg = this.track_linesegs[this.track_linesegs.length - 1];
        var lastfixed = lastseg.fixed.getCoordinateAt(1.0);
        var geom = new ol.geom.LineString([lastfixed, ol.proj.fromLonLat(this.position)]);
        var feature = new ol.Feature(geom);
        lastseg.feature = feature;
        feature.setStyle(this.altitude === 'ground' ? groundStyle : airStyle);

        if (PlaneTrailFeatures.getLength() == 0) {
                PlaneTrailFeatures.push(feature);
        } else {
                PlaneTrailFeatures.setAt(0, feature);
        }

        // create any missing fixed line features
        for (var i = 0; i < this.track_linesegs.length; ++i) {
                var seg = this.track_linesegs[i];
                if (seg.feature === null) {
                        seg.feature = new ol.Feature(seg.fixed);
                        if (seg.estimated) {
                                seg.feature.setStyle(estimateStyle);
                        } else if (seg.ground) {
                                seg.feature.setStyle(groundStyle);
                        } else {
                                seg.feature.setStyle(airStyle);
                        }

                        PlaneTrailFeatures.push(seg.feature);
                }
        }
};

PlaneObject.prototype.destroy = function() {
        this.clearLines();
        this.clearMarker();
};<|MERGE_RESOLUTION|>--- conflicted
+++ resolved
@@ -49,13 +49,10 @@
         // if it has something else.
         this.registration = registration_from_hexid(this.icao);
         this.icaotype = null;
-<<<<<<< HEAD
-
-        // request metadata
-=======
         this.typeDescription = null;
         this.wtc = null;
->>>>>>> f1428530
+
+        // request metadata
         getAircraftData(this.icao).done(function(data) {
                 if ("r" in data) {
                         this.registration = data.r;
@@ -209,8 +206,6 @@
         }
 };
 
-<<<<<<< HEAD
-=======
 PlaneObject.prototype.getDataSource = function() {
     // MLAT
     if (this.position_from_mlat) {
@@ -232,7 +227,6 @@
     return 'mode_s';
 };
 
->>>>>>> f1428530
 PlaneObject.prototype.getMarkerColor = function() {
         // Emergency squawks override everything else
         if (this.squawk in SpecialSquawks)
@@ -308,11 +302,7 @@
         var col = this.getMarkerColor();
         var opacity = (this.position_from_mlat ? 0.75 : 1.0);
         var outline = (this.position_from_mlat ? OutlineMlatColor : OutlineADSBColor);
-<<<<<<< HEAD
-        var baseMarker = getBaseMarker(this.category, this.icaotype);
-=======
         var baseMarker = getBaseMarker(this.category, this.icaotype, this.typeDescription, this.wtc);
->>>>>>> f1428530
         var weight = ((this.selected ? 2 : 1) / baseMarker.scale).toFixed(1);
         var rotation = (this.track === null ? 0 : this.track);
         var transparentBorderWidth = 16;
@@ -329,11 +319,7 @@
                         anchorYUnits: 'pixels',
                         scale: baseMarker.scale,
                         imgSize: baseMarker.size,
-<<<<<<< HEAD
-                        src: svgPathToURI(baseMarker.path, baseMarker.size, outline, weight, col),
-=======
                         src: svgPathToURI(baseMarker.path, baseMarker.size, outline, weight, col, transparentBorderWidth),
->>>>>>> f1428530
                         rotation: (baseMarker.noRotate ? 0 : rotation * Math.PI / 180.0),
                         opacity: opacity,
                         rotateWithView: (baseMarker.noRotate ? false : true)
@@ -359,11 +345,7 @@
                                 anchorYUnits: 'pixels',
                                 scale: 1.0,
                                 imgSize: [size, size],
-<<<<<<< HEAD
-                                src: svgPathToURI(arrowPath, [size, size], outline, 1, outline),
-=======
                                 src: svgPathToURI(arrowPath, [size, size], outline, 1, outline, transparentBorderWidth),
->>>>>>> f1428530
                                 rotation: rotation * Math.PI / 180.0,
                                 opacity: opacity,
                                 rotateWithView: true
