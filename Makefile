PROGNAME=dump1090

<<<<<<< HEAD
# Try to autodetect available libraries if no explicit setting was used

ifndef RTLSDR
  ifdef RTLSDR_PREFIX
    RTLSDR := yes
  else
    RTLSDR := $(shell pkg-config --exists librtlsdr && echo "yes" || echo "no")
  endif
endif

ifndef BLADERF
  BLADERF := $(shell pkg-config --exists libbladeRF && echo "yes" || echo "no")
endif

ifndef HACKRF
  HACKRF := $(shell pkg-config --exists libhackrf && echo "yes" || echo "no")
endif

ifndef LIMESDR
  LIMESDR := $(shell pkg-config --exists LimeSuite && echo "yes" || echo "no")
endif

DUMP1090_VERSION ?= unknown

CPPFLAGS += -DMODES_DUMP1090_VERSION=\"$(DUMP1090_VERSION)\" -DMODES_DUMP1090_VARIANT=\"dump1090-fa\"

DIALECT = -std=c11
CFLAGS += $(DIALECT) -O3 -g -Wall -Wmissing-declarations -Werror -W -D_DEFAULT_SOURCE -fno-common
LIBS = -lpthread -lm -lrt
SDR_OBJ = sdr.o fifo.o sdr_ifile.o
=======
CPPFLAGS += -DMODES_DUMP1090_VERSION=\"$(DUMP1090_VERSION)\" -DMODES_DUMP1090_VARIANT=\"dump1090-fa\"

DIALECT = -std=c11
CFLAGS += $(DIALECT) -O2 -g -Wall -Werror -W
LIBS = -lpthread -lm

UNAME := $(shell uname)

ifeq ($(UNAME), Linux)
  CFLAGS += -D_DEFAULT_SOURCE
  LIBS += -lrt
  LIBS_USB += -lusb-1.0
endif

ifeq ($(UNAME), Darwin)
  ifneq ($(shell sw_vers -productVersion | egrep '^10\.([0-9]|1[01])\.'),) # Mac OS X ver <= 10.11
    CFLAGS += -DMISSING_GETTIME
    COMPAT += compat/clock_gettime/clock_gettime.o
  endif
  CFLAGS += -DMISSING_NANOSLEEP
  COMPAT += compat/clock_nanosleep/clock_nanosleep.o
  LIBS_USB += -lusb-1.0
  BLADERF ?= no
endif

ifeq ($(UNAME), OpenBSD)
  CFLAGS += -DMISSING_NANOSLEEP
  COMPAT += compat/clock_nanosleep/clock_nanosleep.o
  LIBS_USB += -lusb-1.0
  BLADERF ?= no
endif

ifeq ($(UNAME), FreeBSD)
  CFLAGS += -D_DEFAULT_SOURCE
  LIBS += -lrt
  LIBS_USB += -lusb
  BLADERF ?= no
endif

RTLSDR ?= yes
BLADERF ?= yes
>>>>>>> f497d748

ifeq ($(RTLSDR), yes)
  SDR_OBJ += sdr_rtlsdr.o
  CPPFLAGS += -DENABLE_RTLSDR

  ifdef RTLSDR_PREFIX
    CPPFLAGS += -I$(RTLSDR_PREFIX)/include
    ifeq ($(STATIC), yes)
      LIBS_SDR += -L$(RTLSDR_PREFIX)/lib -Wl,-Bstatic -lrtlsdr -Wl,-Bdynamic -lusb-1.0
    else
      LIBS_SDR += -L$(RTLSDR_PREFIX)/lib -lrtlsdr -lusb-1.0
    endif
  else
<<<<<<< HEAD
    CFLAGS += $(shell pkg-config --cflags librtlsdr)
    # some packaged .pc files are massively broken, try to handle it
    RTLSDR_LFLAGS := $(shell pkg-config --libs-only-L librtlsdr)
    ifeq ($(RTLSDR_LFLAGS),-L)
      LIBS_SDR += $(shell pkg-config --libs-only-l --libs-only-other librtlsdr)
    else
      LIBS_SDR += $(shell pkg-config --libs librtlsdr)
    endif
=======
    CFLAGS += $(shell pkg-config --cflags-only-I librtlsdr)
    LDFLAGS += $(shell pkg-config --libs-only-L librtlsdr)
  endif

  ifeq ($(STATIC), yes)
    LIBS_SDR += -Wl,-Bstatic -lrtlsdr -Wl,-Bdynamic $(LIBS_USB)
  else
    LIBS_SDR += -lrtlsdr $(LIBS_USB)
>>>>>>> f497d748
  endif
endif

ifeq ($(BLADERF), yes)
  SDR_OBJ += sdr_bladerf.o
  CPPFLAGS += -DENABLE_BLADERF
  CFLAGS += $(shell pkg-config --cflags libbladeRF)
  LIBS_SDR += $(shell pkg-config --libs libbladeRF)
endif

ifeq ($(HACKRF), yes)
  SDR_OBJ += sdr_hackrf.o
  CPPFLAGS += -DENABLE_HACKRF
  CFLAGS += $(shell pkg-config --cflags libhackrf)
  LIBS_SDR += $(shell pkg-config --libs libhackrf)
endif

ifeq ($(LIMESDR), yes)
  SDR_OBJ += sdr_limesdr.o
  CPPFLAGS += -DENABLE_LIMESDR
  CFLAGS += $(shell pkg-config --cflags LimeSuite)
  LIBS_SDR += $(shell pkg-config --libs LimeSuite)
endif

all: showconfig dump1090 view1090

showconfig:
	@echo "Building with:" >&2
	@echo "  Version string:  $(DUMP1090_VERSION)" >&2
	@echo "  RTLSDR support:  $(RTLSDR)" >&2
	@echo "  BladeRF support: $(BLADERF)" >&2
	@echo "  HackRF support:  $(HACKRF)" >&2
	@echo "  LimeSDR support: $(LIMESDR)" >&2

all: dump1090 view1090

%.o: %.c *.h
	$(CC) $(CPPFLAGS) $(CFLAGS) -c $< -o $@

dump1090: dump1090.o anet.o interactive.o mode_ac.o mode_s.o comm_b.o net_io.o crc.o demod_2400.o stats.o cpr.o icao_filter.o track.o util.o convert.o ais_charset.o $(SDR_OBJ) $(COMPAT)
	$(CC) -g -o $@ $^ $(LDFLAGS) $(LIBS) $(LIBS_SDR) -lncurses

view1090: view1090.o anet.o interactive.o mode_ac.o mode_s.o comm_b.o net_io.o crc.o stats.o cpr.o icao_filter.o track.o util.o ais_charset.o $(COMPAT)
	$(CC) -g -o $@ $^ $(LDFLAGS) $(LIBS) -lncurses

faup1090: faup1090.o anet.o mode_ac.o mode_s.o comm_b.o net_io.o crc.o stats.o cpr.o icao_filter.o track.o util.o ais_charset.o $(COMPAT)
	$(CC) -g -o $@ $^ $(LDFLAGS) $(LIBS)

clean:
	rm -f *.o oneoff/*.o compat/clock_gettime/*.o compat/clock_nanosleep/*.o dump1090 view1090 faup1090 cprtests crctests convert_benchmark

test: cprtests
	./cprtests

cprtests: cpr.o cprtests.o
	$(CC) $(CPPFLAGS) $(CFLAGS) -g -o $@ $^ -lm

crctests: crc.c crc.h
	$(CC) $(CPPFLAGS) $(CFLAGS) -g -DCRCDEBUG -o $@ $<

benchmarks: oneoff/convert_benchmark
	oneoff/convert_benchmark

oneoff/convert_benchmark: oneoff/convert_benchmark.o convert.o util.o
	$(CC) $(CPPFLAGS) $(CFLAGS) -g -o $@ $^ -lm -lpthread

oneoff/decode_comm_b: oneoff/decode_comm_b.o comm_b.o ais_charset.o
	$(CC) $(CPPFLAGS) $(CFLAGS) -g -o $@ $^ -lm<|MERGE_RESOLUTION|>--- conflicted
+++ resolved
@@ -1,27 +1,4 @@
 PROGNAME=dump1090
-
-<<<<<<< HEAD
-# Try to autodetect available libraries if no explicit setting was used
-
-ifndef RTLSDR
-  ifdef RTLSDR_PREFIX
-    RTLSDR := yes
-  else
-    RTLSDR := $(shell pkg-config --exists librtlsdr && echo "yes" || echo "no")
-  endif
-endif
-
-ifndef BLADERF
-  BLADERF := $(shell pkg-config --exists libbladeRF && echo "yes" || echo "no")
-endif
-
-ifndef HACKRF
-  HACKRF := $(shell pkg-config --exists libhackrf && echo "yes" || echo "no")
-endif
-
-ifndef LIMESDR
-  LIMESDR := $(shell pkg-config --exists LimeSuite && echo "yes" || echo "no")
-endif
 
 DUMP1090_VERSION ?= unknown
 
@@ -29,14 +6,38 @@
 
 DIALECT = -std=c11
 CFLAGS += $(DIALECT) -O3 -g -Wall -Wmissing-declarations -Werror -W -D_DEFAULT_SOURCE -fno-common
-LIBS = -lpthread -lm -lrt
+LIBS = -lpthread -lm
 SDR_OBJ = sdr.o fifo.o sdr_ifile.o
-=======
-CPPFLAGS += -DMODES_DUMP1090_VERSION=\"$(DUMP1090_VERSION)\" -DMODES_DUMP1090_VARIANT=\"dump1090-fa\"
 
-DIALECT = -std=c11
-CFLAGS += $(DIALECT) -O2 -g -Wall -Werror -W
-LIBS = -lpthread -lm
+# Try to autodetect available libraries via pkg-config if no explicit setting was used
+PKGCONFIG=$(shell pkg-config --version >/dev/null 2>&1 && echo "yes" || echo "no")
+ifeq ($(PKGCONFIG), yes)
+  ifndef RTLSDR
+    ifdef RTLSDR_PREFIX
+      RTLSDR := yes
+    else
+      RTLSDR := $(shell pkg-config --exists librtlsdr && echo "yes" || echo "no")
+    endif
+  endif
+
+  ifndef BLADERF
+    BLADERF := $(shell pkg-config --exists libbladeRF && echo "yes" || echo "no")
+  endif
+
+  ifndef HACKRF
+    HACKRF := $(shell pkg-config --exists libhackrf && echo "yes" || echo "no")
+  endif
+
+  ifndef LIMESDR
+    LIMESDR := $(shell pkg-config --exists LimeSuite && echo "yes" || echo "no")
+  endif
+else
+  # pkg-config not available. Only use explicitly enabled libraries.
+  RTLSDR ?= no
+  BLADERF ?= no
+  HACKRF ?= no
+  LIMESDR ?= no
+endif
 
 UNAME := $(shell uname)
 
@@ -54,26 +55,22 @@
   CFLAGS += -DMISSING_NANOSLEEP
   COMPAT += compat/clock_nanosleep/clock_nanosleep.o
   LIBS_USB += -lusb-1.0
-  BLADERF ?= no
 endif
 
 ifeq ($(UNAME), OpenBSD)
   CFLAGS += -DMISSING_NANOSLEEP
   COMPAT += compat/clock_nanosleep/clock_nanosleep.o
   LIBS_USB += -lusb-1.0
-  BLADERF ?= no
 endif
 
 ifeq ($(UNAME), FreeBSD)
   CFLAGS += -D_DEFAULT_SOURCE
   LIBS += -lrt
   LIBS_USB += -lusb
-  BLADERF ?= no
 endif
 
 RTLSDR ?= yes
 BLADERF ?= yes
->>>>>>> f497d748
 
 ifeq ($(RTLSDR), yes)
   SDR_OBJ += sdr_rtlsdr.o
@@ -82,12 +79,11 @@
   ifdef RTLSDR_PREFIX
     CPPFLAGS += -I$(RTLSDR_PREFIX)/include
     ifeq ($(STATIC), yes)
-      LIBS_SDR += -L$(RTLSDR_PREFIX)/lib -Wl,-Bstatic -lrtlsdr -Wl,-Bdynamic -lusb-1.0
+      LIBS_SDR += -L$(RTLSDR_PREFIX)/lib -Wl,-Bstatic -lrtlsdr -Wl,-Bdynamic $(LIBS_USB)
     else
-      LIBS_SDR += -L$(RTLSDR_PREFIX)/lib -lrtlsdr -lusb-1.0
+      LIBS_SDR += -L$(RTLSDR_PREFIX)/lib -lrtlsdr $(LIBS_USB)
     endif
   else
-<<<<<<< HEAD
     CFLAGS += $(shell pkg-config --cflags librtlsdr)
     # some packaged .pc files are massively broken, try to handle it
     RTLSDR_LFLAGS := $(shell pkg-config --libs-only-L librtlsdr)
@@ -96,16 +92,6 @@
     else
       LIBS_SDR += $(shell pkg-config --libs librtlsdr)
     endif
-=======
-    CFLAGS += $(shell pkg-config --cflags-only-I librtlsdr)
-    LDFLAGS += $(shell pkg-config --libs-only-L librtlsdr)
-  endif
-
-  ifeq ($(STATIC), yes)
-    LIBS_SDR += -Wl,-Bstatic -lrtlsdr -Wl,-Bdynamic $(LIBS_USB)
-  else
-    LIBS_SDR += -lrtlsdr $(LIBS_USB)
->>>>>>> f497d748
   endif
 endif
 
