--- conflicted
+++ resolved
@@ -56,22 +56,6 @@
 struct service services[MODES_NET_SERVICES_NUM];
 
 void modesInitNet(void) {
-<<<<<<< HEAD
-    struct {
-        char *descr;
-        int *socket;
-        int port;
-    } services[MODES_NET_SERVICES_NUM] = {
-        {"Raw TCP output", &Modes.ros, Modes.net_output_raw_port},
-        {"Raw TCP input", &Modes.ris, Modes.net_input_raw_port},
-        {"Beast TCP output", &Modes.bos, Modes.net_output_beast_port},
-        {"Beast TCP input", &Modes.bis, Modes.net_input_beast_port},
-        {"HTTP server", &Modes.https, Modes.net_http_port},
-        {"Basestation TCP output", &Modes.sbsos, Modes.net_output_sbs_port},
-        {"FlightAware TSV output", &Modes.fatsvos, MODES_NET_OUTPUT_FA_TSV_PORT}
-    };
-=======
->>>>>>> a17e5b0f
     int j;
 
 	struct service svc[MODES_NET_SERVICES_NUM] = {
@@ -80,7 +64,8 @@
 		{"Beast TCP output", &Modes.bos, Modes.net_output_beast_port, 1},
 		{"Beast TCP input", &Modes.bis, Modes.net_input_beast_port, 1},
 		{"HTTP server", &Modes.https, Modes.net_http_port, 1},
-		{"Basestation TCP output", &Modes.sbsos, Modes.net_output_sbs_port, 1}
+		{"Basestation TCP output", &Modes.sbsos, Modes.net_output_sbs_port, 1},
+        {"FlightAware TSV output", &Modes.fatsvos, MODES_NET_OUTPUT_FA_TSV_PORT, 1}
 	};
 
 	memcpy(&services, &svc, sizeof(svc));//services = svc;
@@ -128,41 +113,6 @@
     int fd, port;
     unsigned int j;
     struct client *c;
-<<<<<<< HEAD
-    int services[MODES_NET_SERVICES_NUM];
-
-    services[0] = Modes.ros;
-    services[1] = Modes.ris;
-    services[2] = Modes.bos;
-    services[3] = Modes.bis;
-    services[4] = Modes.https;
-    services[5] = Modes.sbsos;
-    services[6] = Modes.fatsvos;
-
-    for (j = 0; j < MODES_NET_SERVICES_NUM; j++) {
-        fd = anetTcpAccept(Modes.aneterr, services[j], NULL, &port);
-        if (fd == -1) continue;
-
-        anetNonBlock(Modes.aneterr, fd);
-        c = (struct client *) malloc(sizeof(*c));
-        c->service    = services[j];
-        c->next       = Modes.clients;
-        c->fd         = fd;
-        c->buflen     = 0;
-        c->tsvVerbatim[0] = '\0';
-        Modes.clients = c;
-        anetSetSendBuffer(Modes.aneterr,fd, (MODES_NET_SNDBUF_SIZE << Modes.net_sndbuf_size));
-
-        if (services[j] == Modes.sbsos) Modes.stat_sbs_connections++;
-        if (services[j] == Modes.fatsvos)   Modes.stat_fatsv_connections++;
-        if (services[j] == Modes.ros)   Modes.stat_raw_connections++;
-        if (services[j] == Modes.bos)   Modes.stat_beast_connections++;
-
-        j--; // Try again with the same listening port
-
-        if (Modes.debug & MODES_DEBUG_NET)
-            printf("Created new client %d\n", fd);
-=======
 
     for (j = 0; j < MODES_NET_SERVICES_NUM; j++) {
 		if (services[j].enabled) {
@@ -181,13 +131,13 @@
 			if (*services[j].socket == Modes.sbsos) Modes.stat_sbs_connections++;
 			if (*services[j].socket == Modes.ros)   Modes.stat_raw_connections++;
 			if (*services[j].socket == Modes.bos)   Modes.stat_beast_connections++;
+            if (*services[j].socket == Modes.fatsvos)   Modes.stat_fatsv_connections++;
 
 			j--; // Try again with the same listening port
 
 			if (Modes.debug & MODES_DEBUG_NET)
 				printf("Created new client %d\n", fd);
 		}
->>>>>>> a17e5b0f
     }
     return Modes.clients;
 }
